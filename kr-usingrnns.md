---
title: "DL4J와 RNNs (Recurrent Neural Networks)"
layout: kr-default
---

# DL4J와 RNNs (Recurrent Neural Networks)

<<<<<<< HEAD
이 문서는 RNNs를 DL4J에서 설계/학습하는데 필요한 실용적인 내용을 다룹니다. 이 문서는 RNNs의 배경 지식을 어느 정도 갖추고 있는 독자를 대상으로 작성되었습니다. RNNs의 기본적인 내용은 [초보자를 위한 RNNs과 LSTM 가이드](http://deeplearning4j.org/kr-lstm.html)를 참고하십시오.
=======
이 문서는 RNNs를 DL4J에서 설계/학습하는데 필요한 실용적인 내용을 다룹니다. 이 문서는 RNNs의 배경 지식을 어느 정도 갖추고 있는 독자를 대상으로 작성되었습니다. RNNs의 기본적인 내용은 [초보자를 위한 RNNs과 LSTM 가이드](http://deeplearning4j.org/lstm.html)를 참고하십시오.
>>>>>>> a4b42182

**내용**

* [기본 사항: 데이터 및 네트워크 설정](#basics)
<<<<<<< HEAD
* [RNNs의 학습](#trainingfeatures)
* [단기 BPTT (Back Propagation Through Time)](#tbptt)
* [마스킹: 일대다(one-to-many), 다대일(many-to-one), 및 배열 분류](#masking)
* [RNN과 다른 층의 조합](#otherlayertypes)
* [효율적인 RNNs 사용](#rnntimestep)
* [시계열 데이터 가져오기](#data)
* [예제](#examples)
=======
* [RNNs의 학습](trainingfeatures)
* [단기 BPTT (Back Propagation Through Time)](#tbptt)
* [마스킹: 일대다(one-to-many), 다대일(many-to-one), 및 배열 분류](#masking)
* [RNN과 다른 층의 조합](#otherlayertypes)
* [효율적인 RNNs 사용](http://deeplearning4j.org/usingrnns.html#rnntimestep)
* [시계열 데이터 가져오기](http://deeplearning4j.org/usingrnns.html#data)
* [예제](http://deeplearning4j.org/usingrnns.html#examples)
>>>>>>> a4b42182

## <a name="basics">기본 사항: 데이터 및 네트워크 구성</a>
현재 DL4J는 RNNs의 여러 유형 중 LSTM(Long Short-Term Memory) 모델(클래스 이름: `GravesLSTM`)을 지원합니다. 앞으로 더 다양한 형태의 RNNs을 지원할 예정입니다.

#### RNNs과 입출력 데이터
일반적인 인공 신경망(feed-forward networks: FFNets)의 구조를 생각해봅시다 (DL4J의 `DenseLayer` 클래스). FFNets은 입력과 출력을 벡터로 표현할 수 있고, 실제 학습에서는 한 번에 여러 데이터를 읽기 때문에 2차원 데이터(데이터 개수 x 입력 벡터의 길이)를 받습니다. 이 2차원 데이터는 데이터 개수 만큼의 행과 입력 벡터의 길이와 같은 크기의 열을 갖는 행렬, 다시 말해 여러 열 벡터(column vector)의 배열(array) 입니다. 예를 들어 한번에 4개의 입력 데이터를 읽어들이고 입력 벡터가 256차원이라면 입력 데이터는 4x256 크기의 행렬입니다. 출력 데이터의 크기도 마찬가지로 계산할 수 있습니다.

RNNs은 좀 다릅니다. 기본적으로 시계열 데이터를 다루기 때문에 입력 데이터의 전체 크기는 3차원(데이터 개수 x 입력 벡터의 길이 x 전체 시간)이 되고 출력은 (데이터 개수 x 출력 벡터의 길이 x 전체 시간)이 됩니다. DL4J 문법으로 설명을 하면 `INDArray`의 `(i,j,k)` 위치의 값은 미니 배치에 있는 `i`번째 데이터에서 `k`번째 시간 단계에 있는 벡터의 `j`번째 성분입니다. 아래 그림을 참고하시기 바랍니다.


![Data: Feed Forward vs. RNN](../img/rnn_data.png)

#### RnnOutputLayer
`RnnOutputLayer`는 DL4J의 RNNs에서 출력층으로 사용하는 유형입니다. `RnnOutputLayer`는 분류/회귀 작업에 모두 사용 가능하며 현재 모델의 점수를 평가하고 오차를 계산하는 기능을 가지고 있습니다. 이런 기능은 FFNets에서 사용하는 `OutputLayer`와 비슷하지만 데이터의 모양(shape)이 3차원이라는 차이가 있습니다.

`RnnOutputLayer`를 구성하는 방법은 다른 레이어와 동일합니다. 예를 들어 아래 코드는 RNNs의 세 번째 레이어를 분류 작업을 하는 출력층으로 설정합니다.

		.layer(2, new RnnOutputLayer.Builder(LossFunction.MCXENT).activation("softmax")
		.weightInit(WeightInit.XAVIER).nIn(prevLayerSize).nOut(nOut).build())

문서 하단에 실제 환경에서 이 클래스를 사용하는 예제를 링크해놓았습니다.

## <a name="trainingfeatures">RNNs의 학습</a>

### <a name="tbptt">단기 BPTT(Truncated Back Propagation Through Time)</a>
인공 신경망 학습은 연산량이 아주 많습니다. 그 중에서도 긴 배열로 RNNs을 학습하는 것은 많은 연산량을 소모합니다.

단기 BPTT는 RNNs 학습의 연산량을 줄이기 위해 개발되었습니다. 

길이가 12인 시계열 데이터로 RNNs을 학습하는 과정을 상상해보십시오. 데이터 하나로 학습을 하는데 입력->출력으로 12단계의 연산을 거치고, 출력->입력으로 다시 12단계의 backprop 연산을 합니다. (그림 참조)

![Standard Backprop Training](../img/rnn_tbptt_1.png)

12단계는 큰 문제가 아닙니다. 그러나 입력으로 들어온 시계열 데이터가 10,000개의 샘플을 가지고 있다면 어마어마한 연산량이 필요합니다. 단 한번의 계수 업데이트에 10,000단계의 입력->출력과(출력 계산) 출력->입력 과정(backprop)을 거쳐야합니다. 

이 문제를 해결하기 위해 단기 BPTT는 전체 시계열 데이터를 작게 나눠서 학습을 합니다. 예를 들어 아래 그림은 길이가 12인 시계열 데이터를 길이가 4인 작은 데이터로 나누어 학습하는 과정을 표현한 것입니다. 이 길이는 사용자가 연산량과 데이터의 크기에 따라 설정합니다.

![Truncated BPTT](../img/rnn_tbptt_2.png)

단기 BPTT와 일반적인 BPTT의 전체 연산량은 대략 비슷합니다. 그림을 보면 단기 BPTT도 결국 12번의 출력 계산과 12번의 backprop을 수행합니다. 그러나 이렇게 하면 같은 양의 데이터로 3번의 계수 업데이트가 가능합니다.

단기 BPTT의 단점은 이렇게 잘라낸 구간으로 학습할 경우 장기적인 관계를 학습하지 못한다는 점입니다. 예를 들어 위의 그림에서 t=10인 경우에 t=0일때 정보가 필요한 상황이라면 단기 BPTT는 이 관계를 학습하지 못합니다. 즉 그라디언트가 충분히 흘러가지 못하고 중간에 잘리게 되고, 결과적으로 RNNs의 '기억력'이 짧아집니다. 

DL4J에서 단기BPTT를 사용하는 방법은 아주 간단합니다. 아래의 코드를 신경망 구성(configurations)의 `.build()` 전에 입력하면 됩니다.

		.backpropType(BackpropType.TruncatedBPTT) 
		.tBPTTForwardLength(100) 
		.tBPTTBackwardLength(100)

위의 코드는 RNNs을 길이 100짜리 단기BPTT로 학습하는 코드입니다.

몇 가지 참고하실 내용이 있습니다.

* DL4J의 디폴트 설정은 단기BPTT가 아닌 일반적인 BPTT입니다.
* `tBPTTForwardLength`와 `tBPTTBackwardLength` 옵션으로 단기BPTT의 길이를 설정합니다. 보통 50-200정도의 값이 적당하고 두 값을 같은 값으로 설정합니다. (경우에 따라 `tBPTTBackwardLength`가 더 짧기도 합니다.)
* `tBPTTForwardLength`와 `tBPTTBackwardLength`은 시계열 데이터의 전체 길이보다 짧아야합니다.

### <a name="masking">마스킹: 일대다(one-to-many), 다대일(many-to-one), 및 배열 분류</a>

DL4J는 RNNs 학습과 관련한 패딩(padding) 및 마스킹(masking)을 지원합니다. 패딩과 마스킹을 이용하면 일의 아이디어에 기반한 다양한 관련된 학습 기능들을 지원합니다. 패딩 및 마스킹을 이용하면 일대다/다대일이나 가변 길이 시계열 데이터 상황에서 RNNs을 학습할 수 있습니다.

예를 들어 RNNs으로 학습하려는 데이터가 매 시간 단계마다 발생하지 않는 상황을 가정해봅시다. 아래 그림이 그런 상황입니다. DL4J를 이용하면 아래 그림의 모든 상황에 대처할 수 있습니다.

![RNN Training Types](../img/rnn_masking_1.png)

마스킹과 패딩을 쓰지 않으면 RNNS은 다대다 학습만 가능합니다. 즉, 입력 데이터의 길이가 다 같고, 출력 데이터도 입력 데이터의 길이와 같은 아주 제한된 형태만 가능합니다.

패딩(padding)의 원리는 간단합니다. 한 배치에 길이가 다른 두 개의 데이터가 있는 상황을 가정하겠습니다. 예를 들어 하나는 길이가 100이고 또 하나는 길이가 70인 경우라면, 길이가 70인 데이터에 길이가 30인 행렬을 추가해서 두 데이터가 같은 길이가 되도록 해주면 됩니다. 이 경우에 출력 데이터도 마찬가지로 패딩을 해줍니다. 
<<<<<<< HEAD

패딩을 했다면 반드시 마스킹(masking)을 해야합니다. 마스킹이란 데이터에서 어떤 값이 패딩을 한 값(그러므로 학습할 필요가 없는 값)인지를 알려주는 역할을 합니다. 즉, 두 개의 층(입력과 출력에 하나씩)을 추가해서 입력과 출력이 실제로 의미 있는 샘플인지 아니면 패딩이 된 샘플인지를 기록하면 됩니다. 

DL4J의 미니 배치에 있는 데이터는 [배치 크기, 입력 벡터 크기, 시간축 길이(timeSeriesLength)]라고 했는데, 패딩은 이 샘플이 패딩이 된건지 아닌지만 알려주면 됩니다. 따라서 마스킹 층은 [배치 크기, 시간축 길이]의 크기를 갖는 2차원 행렬입니다. 0은 데이터가 없는, 즉 패딩이 된 상태이고 1은 반대로 패딩이 아닌 실제 존재하는 데이터 샘플입니다.

=======

패딩을 했다면 반드시 마스킹(masking)을 해야합니다. 마스킹이란 데이터에서 어떤 값이 패딩을 한 값(그러므로 학습할 필요가 없는 값)인지를 알려주는 역할을 합니다. 즉, 두 개의 층(입력과 출력에 하나씩)을 추가해서 입력과 출력이 실제로 의미 있는 샘플인지 아니면 패딩이 된 샘플인지를 기록하면 됩니다. 

DL4J의 미니 배치에 있는 데이터는 [배치 크기, 입력 벡터 크기, 시간축 길이(timeSeriesLength)]라고 했는데, 패딩은 이 샘플이 패딩이 된건지 아닌지만 알려주면 됩니다. 따라서 마스킹 층은 [배치 크기, 시간축 길이]의 크기를 갖는 2차원 행렬입니다. 0은 데이터가 없는, 즉 패딩이 된 상태이고 1은 반대로 패딩이 아닌 실제 존재하는 데이터 샘플입니다.

>>>>>>> a4b42182
아래 그림을 보고 마스킹이 어떻게 적용하는지 이해하시기 바랍니다.

![RNN Training Types](../img/rnn_masking_2.png)

마스킹이 필요하지 않은 경우엔 마스킹 층의 값을 전부 1로 설정하면 됩니다(물론 마스킹이 전혀 필요하지 않는다면 마스킹 층을 굳이 추가하지 않아도 됩니다). 또 경우에 따라 입력층이나 출력층 중 한군데에만 마스킹을 해도 됩니다. 예를 들어 다대일 학습의 경우엔 출력층에만 마스킹을 할 수도 있습니다.
<<<<<<< HEAD

DL4J 사용시 패딩 배열은 데이터를 import하는 단계에서 생성됩니다 (`SequenceRecordReaderDatasetIterator`). 그리고 나면 데이터셋 객체에 포함됩니다. 만일 데이터셋이 마스킹 배열을 포함하고 있다면 `MultiLayerNetwork` 인스턴스는 자동으로 이 마스킹 정보를 이용해 학습합니다. 

#### 마스킹을 사용한 학습 평가

학습 결과를 평가할때도 마스킹 층의 유무를 고려해야합니다. 예를 들어 다대일 분류라면 시계열 데이터를 읽고 하나를 출력하기 때문에 이 설정을 평가에 반영해야합니다.

=======

DL4J 사용시 패딩 배열은 데이터를 import하는 단계에서 생성됩니다 (`SequenceRecordReaderDatasetIterator`). 그리고 나면 데이터셋 객체에 포함됩니다. 만일 데이터셋이 마스킹 배열을 포함하고 있다면 `MultiLayerNetwork` 인스턴스는 자동으로 이 마스킹 정보를 이용해 학습합니다. 

#### 마스킹을 사용한 학습 평가

학습 결과를 평가할때도 마스킹 층의 유무를 고려해야합니다. 예를 들어 다대일 분류라면 시계열 데이터를 읽고 하나를 출력하기 때문에 이 설정을 평가에 반영해야합니다.

>>>>>>> a4b42182
즉, 출력 마스킹층의 값을 평가 과정에 입력해야 합니다. 아래 코드를 참고하시기 바랍니다. 

		Evaluation.evalTimeSeries(INDArray labels, INDArray predicted, INDArray outputMask) 

입력 변수는 순서대로 정답 라벨(3차원 행렬), 예측한 값(3차원 행렬), 그리고 출력 마스킹 정보(2차원 행렬) 입니다. 입력 마스킹 정보는 필요하지 않습니다. 
<<<<<<< HEAD

점수를 계산하는 `MultiLayerNetwork.score(DataSet)`는 데이터 셋을 입력으로 받는데 여기에 마스킹 정보가 포함되어 있습니다. 따라서 별도의 마스킹 정보를 입력하지 않아도 자동으로 이를 고려해 점수를 계산합니다. 

### <a name="otherlayertypes">RNNs층과 다른 층의 조합</a>

DL4J에서는 RNNs층과 다른 유형의 층을 결합하는 것이 가능합니다. 예를 들어 `GravesLSTM`과 `DenseLayer`를 연결할 수 있습니다. 비디오 데이터가 들어오는 경우엔 컨볼루션 층(Convolutional layer)과 `GravesLSTM`를 결합할 수 있습니다.

=======

점수를 계산하는 `MultiLayerNetwork.score(DataSet)`는 데이터 셋을 입력으로 받는데 여기에 마스킹 정보가 포함되어 있습니다. 따라서 별도의 마스킹 정보를 입력하지 않아도 자동으로 이를 고려해 점수를 계산합니다. 

### <a name="otherlayertypes">RNNs층과 다른 층의 조합</a>

DL4J에서는 RNNs층과 다른 유형의 층을 결합하는 것이 가능합니다. 예를 들어 `GravesLSTM`과 `DenseLayer`를 연결할 수 있습니다. 비디오 데이터가 들어오는 경우엔 컨볼루션 층(Convolutional layer)과 `GravesLSTM`를 결합할 수 있습니다.

>>>>>>> a4b42182
이렇게 여러 층을 결합한 신경망이 잘 작동하게 하려면 데이터를 전처리해야합니다. 예를 들어 `CnnToRnnPreProcessor`,  `FeedForwardToRnnPreprocessor`를 이용할 수 있습니다. 전처리기 목록은 [여기](https://github.com/deeplearning4j/deeplearning4j/tree/master/deeplearning4j-core/src/main/java/org/deeplearning4j/nn/conf/preprocessor)에 정리되어있습니다. 대부분의 경우 DL4J는 자동으로 이 전처리기를 추가합니다. 아래의 코드를 참고하면 직접 전처리기를 추가할 수 있습니다. 이 예제는 층 1과 2 사이에 전처리기를 추가하는 코드입니다.

		.inputPreProcessor(2, new RnnToFeedForwardPreProcessor()).
		
## <a name="rnntimestep">효율적인 RNNs 사용</a>
DL4J에서 RNNs 출력은 다른 인공 신경망과 마찬가지로 `MultiLayerNetwork.output()`와 `MultiLayerNetwork.feedForward()`를 사용합니다. 주의할 점은 이 두 메서드는 늘 `시간 단계=0`에서 출발한다는 점입니다. 즉, 아무것도 없는 상태에서 새로운 시계열 데이터를 생성하는 경우에 사용하는 메서드입니다.
<<<<<<< HEAD

상황에 따라 실시간으로 데이터를 읽어오면서 결과를 출력해야 할 경우가 있습니다. 만일 그동안 누적된 데이터가 많이 있다면 이렇게 매 번 새로운 시계열 데이터를 생성하는 작업은 엄청난 연산량때문에 사실상 불가능에 가깝습니다. 매 샘플마다 전체 데이터를 다 읽어야 하기 때문입니다. 

=======

상황에 따라 실시간으로 데이터를 읽어오면서 결과를 출력해야 할 경우가 있습니다. 만일 그동안 누적된 데이터가 많이 있다면 이렇게 매 번 새로운 시계열 데이터를 생성하는 작업은 엄청난 연산량때문에 사실상 불가능에 가깝습니다. 매 샘플마다 전체 데이터를 다 읽어야 하기 때문입니다. 

>>>>>>> a4b42182
이런 경우에는 아래의 메서드를 사용합니다.

* `rnnTimeStep(INDArray)`
* `rnnClearPreviousState()`
* `rnnGetPreviousState(int layer)`
* `rnnSetPreviousState(int layer, Map<String,INDArray> state)`

`rnnTimeStep()` 메서드는 `.output()`이나 `.feedForward()`와 달리 RNNs 층의 현재 정보를 저장합니다. 매번 과거의 데이터로 다시 연산을 수행할 필요가 없이 이미 학습된 RNNs 모델에서 `rnnTimeStep()`으로 추가된 데이터에 대한 연산만 수행하며, 그 결과는 완전히 동일합니다. 

즉, `MultiLayerNetwork.rnnTimeStep()` 메서드가 수행하는 작업은 아래와 같습니다.
<<<<<<< HEAD

1. 데이터를 입력받고, 만일 은닉층에 기존에 학습해놓은 값이 있다면 그 값을 이용해 결과를 출력합니다.
2. 그리고 기존의 학습 내용을 업데이트합니다.

예를 들어 그동안 100시간 분량의 날씨 예측을 했는데 101시간째 날씨를 예측하고 싶은 경우에, 1시간의 데이터만 추가적으로 공급하면 됩니다. 만일 이 방식이 없다면 시간이 바뀔때마다 100시간, 101시간, 102시간, 103시간.. 분량의 데이터로 다시 학습해야 합니다.
=======

1. 데이터를 입력받고, 만일 은닉층에 기존에 학습해놓은 값이 있다면 그 값을 이용해 결과를 출력합니다.
2. 그리고 기존의 학습 내용을 업데이트합니다.

예를 들어 그동안 100시간 분량의 날씨 예측을 했는데 101시간째 날씨를 예측하고 싶은 경우에, 1시간의 데이터만 추가적으로 공급하면 됩니다. 만일 이 방식이 없다면 시간이 바뀔때마다 100시간, 101시간, 102시간, 103시간.. 분량의 데이터로 다시 학습해야 합니다.


>>>>>>> a4b42182


![RNN Time Step](../img/rnn_timestep_1.png)

최초에 `rnnTimeStep`이 호출되면 학습이 끝난 뒤에 은닉층의 값이 저장됩니다. 아래 그림의 우측 도식을 보면 이렇게 저장된 값을 오렌지색으로 표시했습니다. 이제 다음 입력이 들어오면 이 값을 사용할 수 있습니다. 반면 좌측은 `output()`을 사용한 경우인데, 이 경우엔 학습이 끝난 뒤에 이 값을 저장하지 않습니다.

![RNN Time Step](../img/rnn_timestep_2.png)

그 차이는 데이터가 하나 더 추가되었을 때 현격하게 벌어집니다.

1. 위 그림의 우측을 보면 단 하나의 데이터만, 즉 102시간째의 데이터만 추가된 것을 알 수 있습니다.
2. 따라서 하나의 입력만 추가적으로 학습하면 됩니다.
3. 그리고 갱신된 값은 다시 저장되기 때문에 103시간째 데이터가 추가되어도 역시 효율적인 연산을 수행할 수 있습니다.

상황에 따라 저장된 값을 지우고 완전히 새로 시작해야 할 수도 있습니다. 그런 경우엔 `MultiLayerNetwork.rnnClearPreviousState()` 메서드를 호출하면 됩니다.

만일 학습해놓은 데이터를 저장하거나 불러오길 원한다면 `rnnGetPreviousState` 및 `rnnSetPreviousState` 메서드를 이용하면 됩니다. 이 메서드는 map을 입력/반환하는데, 이 맵의 key값을 주의하시기 바랍니다. 예를 들어 LSTM 모델의 경우 출력 활성값과 메모리 셀 상태를 저장해야합니다. 

그 외 참고사항:

- `rnnTimeStep()` 메서드로 동시에 여러 개의 예측을 할 수 있습니다. 예를 들어 하나의 날씨 모델을 가지고 여러 지역의 내일 날씨를 예측하는 경우가 이에 해당합니다. 이 경우엔 각 행에 (입력 데이터의 0차원에) 각 지역의 데이터를 넣으면 됩니다.
- 만일 RNNs 모델에 기존에 저장된 정보가 없다면 (즉 최초로 실행하는 경우거나 `rnnClearPreviousState()`를 실행한 직후라면) 디폴트로 설정되어있는 초기값(0)이 사용됩니다. 
- `rnnTimeStep`은 꼭 하나의 시간 단계에만 적용될 필요가 없습니다. 예를 들어 100시간의 날씨 모델에 1시간이 아니라 여러 시간을 한번에 추가하는 것이 가능합니다. 다만 주의할 점이 있습니다.
  - 한 개의 데이터만 추가하는 경우엔 입력은 [데이터의 개수, 입력 벡터의 길이]가 됩니다. 
  - 여러 시간 단계의 데이터를 추가하는 경우엔 입출력은 3차원 행렬입니다. [데이터의 개수, 입력 벡터의 길이, 시간 단계의 개수]가 됩니다.
- 만일 처음에 `rnnTimeStep()`에 3개의 시간 단계를 사용했다면, 이후에 이 메서드를 사용할 때에도 같은 식으로 3개의 시간 단계를 사용해야합니다. 이 시간 단계를 바꾸는 방법은 `rnnClearPreviousState()`로 RNNs의 학습을 초기화하는 수 밖에 없습니다.
- `rnnTimeStep`은 RNNs모델의 전체 구조에 영향을 주지 않습니다.
- `rnnTimeStep`은 RNNs모델의 은닉층의 개수와 관계 없이 작동합니다.
- `RnnOutputLayer` 층은 피드백 연결이 없기 때문에 특별히 저장할 학습 정보를 갖고있지 않습니다. 

## <a name="data">시계열 데이터 가져오기</a>

일대다, 다대일 등 다양한 구성때문에 시계열 데이터도 다양한 종류가 필요합니다. 이제부터 DL4J에서 어떻게 데이터를 불러오는지 다루겠습니다.

여기에서는 DL4J의 `SequenceRecordReaderDataSetIterator`와 Canova의 `CSVSequenceRecordReader`를 사용하는 방법을 설명하려고 합니다. 이 방법은 시계열 데이터마다 별도의 파일로 저장된 CSV 포맷에서 데이터를 불러올 수 있습니다.
아래와 같은 경우에 사용이 가능합니다.

* 가변 길이 시계열 입력
* 일대다, 다대일 데이터 불러오기 (입력 데이터와 라벨이 별도의 파일에 저장된 경우)
* 라벨 값을 one-hot-vector로 변환 (예: [1,2] -> [[0,1,0], [0,0,1]])
* 데이터 파일에서 헤더에 해당하는 행의 데이터 건너 뛰기 (주석, 머릿말 등)

항상 데이터 파일의 각 줄(line)이 시간 단계 하나에 해당한다는 것을 유의하시기 바랍니다.

(아래의 예제와 별도로 [이 테스트 코드](https://github.com/deeplearning4j/deeplearning4j/blob/master/deeplearning4j-core/src/test/java/org/deeplearning4j/datasets/canova/RecordReaderDataSetiteratorTest.java)를 참고하셔도 좋습니다.)

#### 예제 1: 동일한 길이의 시계열 입력/라벨이 별도의 파일에 저장된 경우

10개의 시계열 데이터로 이루어진 학습 데이터가 있다고 가정해봅시다. 즉 입력 데이터가 10개, 출력 데이터가 10개로 총 20개의 파일이 있는 경우입니다. 그리고 각 시계열 데이터는 같은 수의 시간 단계로 이루어져 있습니다. 다시 말해 행의 수가 같습니다.

[SequenceRecordReaderDataSetIterator](https://github.com/deeplearning4j/deeplearning4j/blob/master/deeplearning4j-core/src/main/java/org/deeplearning4j/datasets/canova/SequenceRecordReaderDataSetIterator.java) 와 [CSVSequenceRecordReader](https://github.com/deeplearning4j/Canova/blob/master/canova-api/src/main/java/org/canova/api/records/reader/impl/CSVSequenceRecordReader.java)를 사용하려면 우선 입력과 출력을 위해 두 개의 `CSVSequenceRecordReader` 인스턴스를 생성합니다.

		SequenceRecordReader featureReader = new CSVSequenceRecordReader(1, ","); 
		SequenceRecordReader labelReader = new CSVSequenceRecordReader(1, ",");

입력 변수를 보면 `1`은 데이터 파일의 맨 위 한 줄을 무시한다는 의미이고 우리가 읽어올 데이터가 콤마로 나뉘어져 있다는 것을 알려줍니다. 

이제 이 두 인스턴스를 초기화해야합니다. 여기에서 초기화는 파일의 위치를 지정해주는 과정인데, `InputSplit` 객체를 사용하겠습니다. 
파일의 이름 포맷이 `myInput_%d.csv`, `myLabels_%d.csv`라고 가정하겠습니다. [NumberedFileInputSplit](https://github.com/deeplearning4j/Canova/blob/master/canova-api/src/main/java/org/canova/api/split/NumberedFileInputSplit.java)를 쓰면 아래와 같습니다. 

		featureReader.initialize(new NumberedFileInputSplit("/path/to/data/myInput_%d.csv", 0, 9)); 
		labelReader.initialize(new NumberedFileInputSplit(/path/to/data/myLabels_%d.csv", 0, 9)); 

이렇게 하면 0에서 9까지 (0과 9를 모두 포함) 사용합니다.

마지막으로, `SequenceRecordReaderdataSetIterator` 객체를 생성합니다.

		DataSetIterator iter = new SequenceRecordReaderDataSetIterator(featureReader, labelReader, miniBatchSize, numPossibleLabels, regression);

이제 이 `DataSetIterator` 객체가 `MultiLayerNetwork.fit()`의 입력 변수로 전달되면 학습이 시작됩니다.

`miniBatchSize`는 미니배치의 시계열 개수를 지정합니다. 이 경우에 만일 미니 배치를 5로 지정하면 각각 5개의 시계열을 가진 미니배치 2개를 생성합니다.

아래 팁을 참고하십시오.

* 분류 문제: `numPossibleLabels`은 데이터 셋에 있는 범주의 개수입니다. `regression = false` 옵션을 지정하십시오.
  * 레이블 데이터: 한 줄에 하나의 값. (one-hot-vector가 아닌 정수)
  * 레이블 데이터는 자동으로 one-hot-vector로 변환됩니다. 
* 회귀 문제: `numPossibleLabels`의 값은 무시됩니다(아무 것이나 설정하십시오). `regression = true`로 지정하십시오.
  * 레이블 데이터: 회귀이므로 어떤 값이든지 가능합니다.
  * `regression = true`인 경우엔 라벨에 추가적인 처리(예:반올림, 범주 지정)를 하지 않습니다.

#### 예제 2: 하나의 파일에서 동일한 길이의 입/출력 시계열 데이터를 포함한 경우

이번엔 입력과 출력이 하나의 파일에 들어있는 경우를 가정하겠습니다. 이 경우에도 다른 시계열은 별도의 파일에 존재합니다. 즉 10개의 시계열이 존재하되 10개의 파일에 각각의 입력/출력을 포함하는 경우입니다. 

(DL4J 0.4-rc3.8 버전을 기준) 이 방법은 출력 하나의 열로 이루어져있어야 한다는 제한이 있습니다. 즉 [1,2,3,2,2,0,3,3,2..]같은 범주의 인덱스거나, 스칼라 값의 회귀 문제인 경우입니다.

이 경우에도 위와 비슷하지만 입/출력이 하나의 파일에 있으므로 입/출력 파일 리더를 별도로 열지 않고 하나를 사용합니다. 이번에도 파일명이 `myData_%d.csv` 포맷이라고 가정하겠습니다.

		SequenceRecordReader reader = new CSVSequenceRecordReader(1, ",");
		reader.initialize(new NumberedFileInputSplit("/path/to/data/myData_%d.csv", 0, 9));
		DataSetIterator iterClassification = new SequenceRecordReaderDataSetIterator(reader, miniBatchSize, numPossibleLabels, labelIndex, false);

`miniBatchSize` 및 `numPossibleLabels`는 앞의 예제와 동일합니다. 추가되는 인수는 `labelIndex`인데, 이 값은 입력 데이터 행렬에서 몇 번째 열에 라벨이 있는지를 지정합니다(0을 기준으로 합니다). 예를 들어, 레이블이 다섯 번째 항목에 있는 경우, `labelIndex = 4`를 사용하십시오.

회귀 문제라면 아래 코드를 이용합니다.

		DataSetIterator iterRegression = new SequenceRecordReaderDataSetIterator(reader, miniBatchSize, -1, labelIndex, true);

`numPossibleLabels` 인수는 회귀 분석에 사용되지 않는 것을 주의하시기 바랍니다.

#### 예제 3: 다른 길이의 시계열 (다대다)

이번엔 시계열 데이터의 길이가 다양한 경우를 보겠습니다. 이 경우에도 각 데이터의 입력/출력의 길이는 같습니다. 예를 들어 2개의 데이터가 있다면 1번 데이터는 입력과 출력 모두 100의 길이를, 2번 데이터는 입력과 출력 모두 150의 길이를 갖는 경우입니다. 

이번에도 위의 예제처럼 `CSVSequenceRecordReader` 와 `SequenceRecordReaderDataSetIterator`를 사용하지만 다른 생성자를 사용합니다.

		DataSetIterator variableLengthIter = new SequenceRecordReaderDataSetIterator(featureReader, labelReader, miniBatchSize, numPossibleLabels, regression, SequenceRecordReaderDataSetIterator.AlignmentMode.ALIGN_END); 

인수를 잘 보면 `AlignmentMode.ALIGN_END` 추가하였고 나머지는 앞의 예제와 동일합니다. 이렇게 `AlignmentMode`를 지정해주면 `SequenceRecordReaderDataSetIterator`는 아래의 경우를 고려하여 데이터를 읽어옵니다.

1. 시계열이 다른 길이를 가질 수 있다.
2. 각 시계열의 맨 마지막 시점을 기준으로 동기화한다. 

만일 `AlignmentMode.ALIGN_START`를 사용하면 각 시계열의 맨 처음 시점을 기준으로 동기화가 일어납니다. 

또 하나 주의사항은, 가변 길이의 경우 항상 0부터 시간을 셉니다. (필요한 경우엔 뒤에 0이 패딩됩니다.)

예제 3은 마스킹 정보가 필요하기 때문에 `variableLengthIter` 인스턴스는 마스킹 배열을 포함합니다.

#### 예제 4: 다대일 및 다대다
예제 3에서 다룬 `AlignmentMode`를 이용해 RNN 다대일 분류기를 구현할 수 있습니다. 우선, 아래의 상황을 가정합니다.

* 입력 및 레이블은 별도의 파일에 저장
* 레이블은 (예제 2처럼) 하나의 열로 구성 (범주 인덱스 또는 스칼라 값 회귀 분석)
* 입력 길이는 데이터마다 달라질 수 있음

우선 아래의 생성자는 예제 3과 동일합니다.

		DataSetIterator variableLengthIter = new SequenceRecordReaderDataSetIterator(featureReader, labelReader, miniBatchSize, numPossibleLabels, regression, SequenceRecordReaderDataSetIterator.AlignmentMode.ALIGN_END);

정렬 모드는 간단합니다. 다른 길이의 시계열을 어딜 기준으로 정렬할지를 지정합니다. 아래 그림의 좌/우를 비교하면 이해가 쉽습니다.

![Sequence Alignment](../img/rnn_seq_alignment.png)

일대다의 경우는 위의 그림에서 네 번째 경우와 비슷합니다. `AlignmentMode.ALIGN_START`를 사용하면 됩니다.

여러 학습 시계열 데이터를 불러올 경우에 각 파일 내부적으로 정렬이 이루어집니다.

![Sequence Alignment](../img/rnn_seq_alignment_2.png)

#### 다른 방법: 사용자 정의 DataSetIterator 구현하기
지금까지는 미리 구현된 클래스를 이용하는 방법을 알아봤습니다. 더 복잡한 기능이 필요한 경우엔 직접 [DataSetIterator](https://github.com/deeplearning4j/nd4j/blob/master/nd4j-api/src/main/java/org/nd4j/linalg/dataset/api/iterator/DataSetIterator.java)를 구현하는 방법이 있습니다. 간단히 말하면 `DataSetIterator`는 `DataSet` 객체를 반복 처리하는 인터페이스일 뿐 입니다.

하지만 이 방법은 상당히 로우레벨의 작업입니다. `DataSetIterator`를 구현하려면 직접 입력/레이블의 마스크 어레이를 구현하고 적합한 `INDArrays`를 생성해야합니다. 물론, 그 대신에 데이터를 정확히 어떻게 불러오고 사용하는지를 이해할 수 있고 더 다양한 학습 상황을 구현할 수 있습니다.

[tex/character 예제](https://github.com/deeplearning4j/dl4j-0.4-examples/blob/master/src/main/java/org/deeplearning4j/examples/rnn/CharacterIterator.java)와 [Word2Vec move review sentiment 예제](https://github.com/deeplearning4j/dl4j-0.4-examples/blob/master/src/main/java/org/deeplearning4j/examples/word2vec/sentiment/SentimentExampleIterator.java)에서 사용하는 iterator를 참고하시기 바랍니다. 

## <a name="examples">예제</a>

DL4J는 현재 세 가지 RNNs 예제를 제공합니다.

* [글자(character) 모델링 예제](https://github.com/deeplearning4j/dl4j-0.4-examples/blob/master/src/main/java/org/deeplearning4j/examples/rnn/GravesLSTMCharModellingExample.java)로, 셰익스피어의 작품을 글자(character) 기반으로 학습하고 생성합니다.
* [간단한 비디오 프레임 분류 예제](https://github.com/deeplearning4j/dl4j-0.4-examples/blob/master/src/main/java/org/deeplearning4j/examples/video/VideoClassificationExample.java)로, 비디오 (.mp4 형식)를 불러와서 각 프레임의 객체를 분류합니다.
* [Word2vec 시퀀스 분류 예제](https://github.com/deeplearning4j/dl4j-0.4-examples/blob/master/src/main/java/org/deeplearning4j/examples/word2vec/sentiment/Word2VecSentimentRNN.java)는 영화 리뷰를 긍정적/부정적 리뷰로 분류하는 예제이며 사전에 학습된 단어 벡터와 RNNs을 사용합니다.<|MERGE_RESOLUTION|>--- conflicted
+++ resolved
@@ -1,28 +1,15 @@
 ---
-title: "DL4J와 RNNs (Recurrent Neural Networks)"
+title: 
 layout: kr-default
 ---
 
 # DL4J와 RNNs (Recurrent Neural Networks)
 
-<<<<<<< HEAD
-이 문서는 RNNs를 DL4J에서 설계/학습하는데 필요한 실용적인 내용을 다룹니다. 이 문서는 RNNs의 배경 지식을 어느 정도 갖추고 있는 독자를 대상으로 작성되었습니다. RNNs의 기본적인 내용은 [초보자를 위한 RNNs과 LSTM 가이드](http://deeplearning4j.org/kr-lstm.html)를 참고하십시오.
-=======
 이 문서는 RNNs를 DL4J에서 설계/학습하는데 필요한 실용적인 내용을 다룹니다. 이 문서는 RNNs의 배경 지식을 어느 정도 갖추고 있는 독자를 대상으로 작성되었습니다. RNNs의 기본적인 내용은 [초보자를 위한 RNNs과 LSTM 가이드](http://deeplearning4j.org/lstm.html)를 참고하십시오.
->>>>>>> a4b42182
 
 **내용**
 
 * [기본 사항: 데이터 및 네트워크 설정](#basics)
-<<<<<<< HEAD
-* [RNNs의 학습](#trainingfeatures)
-* [단기 BPTT (Back Propagation Through Time)](#tbptt)
-* [마스킹: 일대다(one-to-many), 다대일(many-to-one), 및 배열 분류](#masking)
-* [RNN과 다른 층의 조합](#otherlayertypes)
-* [효율적인 RNNs 사용](#rnntimestep)
-* [시계열 데이터 가져오기](#data)
-* [예제](#examples)
-=======
 * [RNNs의 학습](trainingfeatures)
 * [단기 BPTT (Back Propagation Through Time)](#tbptt)
 * [마스킹: 일대다(one-to-many), 다대일(many-to-one), 및 배열 분류](#masking)
@@ -30,7 +17,6 @@
 * [효율적인 RNNs 사용](http://deeplearning4j.org/usingrnns.html#rnntimestep)
 * [시계열 데이터 가져오기](http://deeplearning4j.org/usingrnns.html#data)
 * [예제](http://deeplearning4j.org/usingrnns.html#examples)
->>>>>>> a4b42182
 
 ## <a name="basics">기본 사항: 데이터 및 네트워크 구성</a>
 현재 DL4J는 RNNs의 여러 유형 중 LSTM(Long Short-Term Memory) 모델(클래스 이름: `GravesLSTM`)을 지원합니다. 앞으로 더 다양한 형태의 RNNs을 지원할 예정입니다.
@@ -99,25 +85,16 @@
 마스킹과 패딩을 쓰지 않으면 RNNS은 다대다 학습만 가능합니다. 즉, 입력 데이터의 길이가 다 같고, 출력 데이터도 입력 데이터의 길이와 같은 아주 제한된 형태만 가능합니다.
 
 패딩(padding)의 원리는 간단합니다. 한 배치에 길이가 다른 두 개의 데이터가 있는 상황을 가정하겠습니다. 예를 들어 하나는 길이가 100이고 또 하나는 길이가 70인 경우라면, 길이가 70인 데이터에 길이가 30인 행렬을 추가해서 두 데이터가 같은 길이가 되도록 해주면 됩니다. 이 경우에 출력 데이터도 마찬가지로 패딩을 해줍니다. 
-<<<<<<< HEAD
 
 패딩을 했다면 반드시 마스킹(masking)을 해야합니다. 마스킹이란 데이터에서 어떤 값이 패딩을 한 값(그러므로 학습할 필요가 없는 값)인지를 알려주는 역할을 합니다. 즉, 두 개의 층(입력과 출력에 하나씩)을 추가해서 입력과 출력이 실제로 의미 있는 샘플인지 아니면 패딩이 된 샘플인지를 기록하면 됩니다. 
 
 DL4J의 미니 배치에 있는 데이터는 [배치 크기, 입력 벡터 크기, 시간축 길이(timeSeriesLength)]라고 했는데, 패딩은 이 샘플이 패딩이 된건지 아닌지만 알려주면 됩니다. 따라서 마스킹 층은 [배치 크기, 시간축 길이]의 크기를 갖는 2차원 행렬입니다. 0은 데이터가 없는, 즉 패딩이 된 상태이고 1은 반대로 패딩이 아닌 실제 존재하는 데이터 샘플입니다.
 
-=======
-
-패딩을 했다면 반드시 마스킹(masking)을 해야합니다. 마스킹이란 데이터에서 어떤 값이 패딩을 한 값(그러므로 학습할 필요가 없는 값)인지를 알려주는 역할을 합니다. 즉, 두 개의 층(입력과 출력에 하나씩)을 추가해서 입력과 출력이 실제로 의미 있는 샘플인지 아니면 패딩이 된 샘플인지를 기록하면 됩니다. 
-
-DL4J의 미니 배치에 있는 데이터는 [배치 크기, 입력 벡터 크기, 시간축 길이(timeSeriesLength)]라고 했는데, 패딩은 이 샘플이 패딩이 된건지 아닌지만 알려주면 됩니다. 따라서 마스킹 층은 [배치 크기, 시간축 길이]의 크기를 갖는 2차원 행렬입니다. 0은 데이터가 없는, 즉 패딩이 된 상태이고 1은 반대로 패딩이 아닌 실제 존재하는 데이터 샘플입니다.
-
->>>>>>> a4b42182
 아래 그림을 보고 마스킹이 어떻게 적용하는지 이해하시기 바랍니다.
 
 ![RNN Training Types](../img/rnn_masking_2.png)
 
 마스킹이 필요하지 않은 경우엔 마스킹 층의 값을 전부 1로 설정하면 됩니다(물론 마스킹이 전혀 필요하지 않는다면 마스킹 층을 굳이 추가하지 않아도 됩니다). 또 경우에 따라 입력층이나 출력층 중 한군데에만 마스킹을 해도 됩니다. 예를 들어 다대일 학습의 경우엔 출력층에만 마스킹을 할 수도 있습니다.
-<<<<<<< HEAD
 
 DL4J 사용시 패딩 배열은 데이터를 import하는 단계에서 생성됩니다 (`SequenceRecordReaderDatasetIterator`). 그리고 나면 데이터셋 객체에 포함됩니다. 만일 데이터셋이 마스킹 배열을 포함하고 있다면 `MultiLayerNetwork` 인스턴스는 자동으로 이 마스킹 정보를 이용해 학습합니다. 
 
@@ -125,21 +102,11 @@
 
 학습 결과를 평가할때도 마스킹 층의 유무를 고려해야합니다. 예를 들어 다대일 분류라면 시계열 데이터를 읽고 하나를 출력하기 때문에 이 설정을 평가에 반영해야합니다.
 
-=======
-
-DL4J 사용시 패딩 배열은 데이터를 import하는 단계에서 생성됩니다 (`SequenceRecordReaderDatasetIterator`). 그리고 나면 데이터셋 객체에 포함됩니다. 만일 데이터셋이 마스킹 배열을 포함하고 있다면 `MultiLayerNetwork` 인스턴스는 자동으로 이 마스킹 정보를 이용해 학습합니다. 
-
-#### 마스킹을 사용한 학습 평가
-
-학습 결과를 평가할때도 마스킹 층의 유무를 고려해야합니다. 예를 들어 다대일 분류라면 시계열 데이터를 읽고 하나를 출력하기 때문에 이 설정을 평가에 반영해야합니다.
-
->>>>>>> a4b42182
 즉, 출력 마스킹층의 값을 평가 과정에 입력해야 합니다. 아래 코드를 참고하시기 바랍니다. 
 
 		Evaluation.evalTimeSeries(INDArray labels, INDArray predicted, INDArray outputMask) 
 
 입력 변수는 순서대로 정답 라벨(3차원 행렬), 예측한 값(3차원 행렬), 그리고 출력 마스킹 정보(2차원 행렬) 입니다. 입력 마스킹 정보는 필요하지 않습니다. 
-<<<<<<< HEAD
 
 점수를 계산하는 `MultiLayerNetwork.score(DataSet)`는 데이터 셋을 입력으로 받는데 여기에 마스킹 정보가 포함되어 있습니다. 따라서 별도의 마스킹 정보를 입력하지 않아도 자동으로 이를 고려해 점수를 계산합니다. 
 
@@ -147,30 +114,15 @@
 
 DL4J에서는 RNNs층과 다른 유형의 층을 결합하는 것이 가능합니다. 예를 들어 `GravesLSTM`과 `DenseLayer`를 연결할 수 있습니다. 비디오 데이터가 들어오는 경우엔 컨볼루션 층(Convolutional layer)과 `GravesLSTM`를 결합할 수 있습니다.
 
-=======
-
-점수를 계산하는 `MultiLayerNetwork.score(DataSet)`는 데이터 셋을 입력으로 받는데 여기에 마스킹 정보가 포함되어 있습니다. 따라서 별도의 마스킹 정보를 입력하지 않아도 자동으로 이를 고려해 점수를 계산합니다. 
-
-### <a name="otherlayertypes">RNNs층과 다른 층의 조합</a>
-
-DL4J에서는 RNNs층과 다른 유형의 층을 결합하는 것이 가능합니다. 예를 들어 `GravesLSTM`과 `DenseLayer`를 연결할 수 있습니다. 비디오 데이터가 들어오는 경우엔 컨볼루션 층(Convolutional layer)과 `GravesLSTM`를 결합할 수 있습니다.
-
->>>>>>> a4b42182
 이렇게 여러 층을 결합한 신경망이 잘 작동하게 하려면 데이터를 전처리해야합니다. 예를 들어 `CnnToRnnPreProcessor`,  `FeedForwardToRnnPreprocessor`를 이용할 수 있습니다. 전처리기 목록은 [여기](https://github.com/deeplearning4j/deeplearning4j/tree/master/deeplearning4j-core/src/main/java/org/deeplearning4j/nn/conf/preprocessor)에 정리되어있습니다. 대부분의 경우 DL4J는 자동으로 이 전처리기를 추가합니다. 아래의 코드를 참고하면 직접 전처리기를 추가할 수 있습니다. 이 예제는 층 1과 2 사이에 전처리기를 추가하는 코드입니다.
 
 		.inputPreProcessor(2, new RnnToFeedForwardPreProcessor()).
 		
 ## <a name="rnntimestep">효율적인 RNNs 사용</a>
 DL4J에서 RNNs 출력은 다른 인공 신경망과 마찬가지로 `MultiLayerNetwork.output()`와 `MultiLayerNetwork.feedForward()`를 사용합니다. 주의할 점은 이 두 메서드는 늘 `시간 단계=0`에서 출발한다는 점입니다. 즉, 아무것도 없는 상태에서 새로운 시계열 데이터를 생성하는 경우에 사용하는 메서드입니다.
-<<<<<<< HEAD
 
 상황에 따라 실시간으로 데이터를 읽어오면서 결과를 출력해야 할 경우가 있습니다. 만일 그동안 누적된 데이터가 많이 있다면 이렇게 매 번 새로운 시계열 데이터를 생성하는 작업은 엄청난 연산량때문에 사실상 불가능에 가깝습니다. 매 샘플마다 전체 데이터를 다 읽어야 하기 때문입니다. 
 
-=======
-
-상황에 따라 실시간으로 데이터를 읽어오면서 결과를 출력해야 할 경우가 있습니다. 만일 그동안 누적된 데이터가 많이 있다면 이렇게 매 번 새로운 시계열 데이터를 생성하는 작업은 엄청난 연산량때문에 사실상 불가능에 가깝습니다. 매 샘플마다 전체 데이터를 다 읽어야 하기 때문입니다. 
-
->>>>>>> a4b42182
 이런 경우에는 아래의 메서드를 사용합니다.
 
 * `rnnTimeStep(INDArray)`
@@ -181,21 +133,13 @@
 `rnnTimeStep()` 메서드는 `.output()`이나 `.feedForward()`와 달리 RNNs 층의 현재 정보를 저장합니다. 매번 과거의 데이터로 다시 연산을 수행할 필요가 없이 이미 학습된 RNNs 모델에서 `rnnTimeStep()`으로 추가된 데이터에 대한 연산만 수행하며, 그 결과는 완전히 동일합니다. 
 
 즉, `MultiLayerNetwork.rnnTimeStep()` 메서드가 수행하는 작업은 아래와 같습니다.
-<<<<<<< HEAD
 
 1. 데이터를 입력받고, 만일 은닉층에 기존에 학습해놓은 값이 있다면 그 값을 이용해 결과를 출력합니다.
 2. 그리고 기존의 학습 내용을 업데이트합니다.
 
 예를 들어 그동안 100시간 분량의 날씨 예측을 했는데 101시간째 날씨를 예측하고 싶은 경우에, 1시간의 데이터만 추가적으로 공급하면 됩니다. 만일 이 방식이 없다면 시간이 바뀔때마다 100시간, 101시간, 102시간, 103시간.. 분량의 데이터로 다시 학습해야 합니다.
-=======
-
-1. 데이터를 입력받고, 만일 은닉층에 기존에 학습해놓은 값이 있다면 그 값을 이용해 결과를 출력합니다.
-2. 그리고 기존의 학습 내용을 업데이트합니다.
-
-예를 들어 그동안 100시간 분량의 날씨 예측을 했는데 101시간째 날씨를 예측하고 싶은 경우에, 1시간의 데이터만 추가적으로 공급하면 됩니다. 만일 이 방식이 없다면 시간이 바뀔때마다 100시간, 101시간, 102시간, 103시간.. 분량의 데이터로 다시 학습해야 합니다.
-
-
->>>>>>> a4b42182
+
+
 
 
 ![RNN Time Step](../img/rnn_timestep_1.png)
