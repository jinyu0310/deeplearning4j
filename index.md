---
layout: default
---

# neural nets overview 

Neural networks are a set of algorithms, modeled after the human brain, that are designed to recognize patterns. Deep learning is a name for a certain type of stacked neural network composed of several node layers. Each layer's output is simultaneously the subsequent layer's input, starting from an initial input layer.  

Deep-learning networks are distinguished from the more commonplace single hidden layer neural networks by their depth; that is, the number of node layers through which data is passed in a multistep process of pattern recognition. Three or more intermediate layers between input and output is deep learning. Anything less is simply machine learning. 

In deep-learning networks, each layer of nodes -- which are the analogous equivalent of neurons -- is pre-trained on a distinct set of features based on the previous layer's outputs. This makes deep-learning networks capable of  handling very complex data sets, including [nonlinear functions](https://en.wikipedia.org/wiki/Nonlinear_system). Above all, they are capable of discovering latent structures within unstructured data, which is the vast majority of data in the world. 

Deep-learning networks perform feature creation/extraction without human intervention, unlike most off-the-shelf machine-learning software. Each node layer of the network learns features by repeatedly trying to reconstruct a training set, attempting to minimize the difference between the network's output and an established benchmark, the training set. 

In the process, these networks come to recognize correlations between certain relevant features and optimal results. A trained deep-learning network can then be applied to unstructured data. This is beyond the scope of traditional machine learning.

Deep-learning networks end in an output layer: a logistic, or softmax, classifier that assigns a likelihood to a particular outcome. That is, given raw data, a deep-learning network might generate output indicating that the input data is 90 percent likely to represent a person. 

The documentation below will show you how to set up, and train with sample data, several types of deep-learning networks, including single- and multithread versions of the networks, [Restricted Boltzmann machines](../restrictedboltzmannmachine.html), [deep-belief networks](../deepbeliefnetwork.html) and [Stacked Denoising Autoencoders](../stackeddenoisingautoencoder.html). 
<<<<<<< HEAD

* [Overview](../index.html)
* [Single Layer Networks](../multilayer.html)
    * [Single Network/Restricted Boltzmann Machine](../restrictedboltzmannmachine.html)
    * [Single Network/Denoising Autoencoder](../denoisingautoencoder.html)
* [Multi Layer Networks](../multinetwork.html)
    * [Multinetwork/Deep Belief Network](../deepbeliefnetwork.html)
    * [Multinetwork/Stacked Denoising Autoencoder](../stackedenoisingautoencoder.html)
* [Word2vec](../word2vec.html)
* [Motivating Examples](../examples.html)
=======
>>>>>>> 3f750e93
<|MERGE_RESOLUTION|>--- conflicted
+++ resolved
@@ -16,17 +16,4 @@
 
 Deep-learning networks end in an output layer: a logistic, or softmax, classifier that assigns a likelihood to a particular outcome. That is, given raw data, a deep-learning network might generate output indicating that the input data is 90 percent likely to represent a person. 
 
-The documentation below will show you how to set up, and train with sample data, several types of deep-learning networks, including single- and multithread versions of the networks, [Restricted Boltzmann machines](../restrictedboltzmannmachine.html), [deep-belief networks](../deepbeliefnetwork.html) and [Stacked Denoising Autoencoders](../stackeddenoisingautoencoder.html). 
-<<<<<<< HEAD
-
-* [Overview](../index.html)
-* [Single Layer Networks](../multilayer.html)
-    * [Single Network/Restricted Boltzmann Machine](../restrictedboltzmannmachine.html)
-    * [Single Network/Denoising Autoencoder](../denoisingautoencoder.html)
-* [Multi Layer Networks](../multinetwork.html)
-    * [Multinetwork/Deep Belief Network](../deepbeliefnetwork.html)
-    * [Multinetwork/Stacked Denoising Autoencoder](../stackedenoisingautoencoder.html)
-* [Word2vec](../word2vec.html)
-* [Motivating Examples](../examples.html)
-=======
->>>>>>> 3f750e93
+The documentation below will show you how to set up, and train with sample data, several types of deep-learning networks, including single- and multithread versions of the networks, [Restricted Boltzmann machines](../restrictedboltzmannmachine.html), [deep-belief networks](../deepbeliefnetwork.html) and [Stacked Denoising Autoencoders](../stackeddenoisingautoencoder.html). 