@(i18n: org.deeplearning4j.ui.api.I18N)
<!DOCTYPE html>
<html lang="en">
    <head>

        <meta charset="utf-8">
        <title>@i18n.getMessage("train.pagetitle")</title>
            <!-- start: Mobile Specific -->
        <meta name="viewport" content="width=device-width, initial-scale=1">
            <!-- end: Mobile Specific -->

        <link id="bootstrap-style" href="/assets/css/bootstrap.min.css" rel="stylesheet">
        <link href="/assets/css/bootstrap-responsive.min.css" rel="stylesheet">
        <link id="base-style" href="/assets/css/style.css" rel="stylesheet">
        <link id="base-style-responsive" href="/assets/css/style-responsive.css" rel="stylesheet">
        <link href='http://fonts.googleapis.com/css?family=Open+Sans:300italic,400italic,600italic,700italic,800italic,400,300,600,700,800&subset=latin,cyrillic-ext,latin-ext' rel='stylesheet' type='text/css'>
        <link rel="shortcut icon" href="/assets/img/favicon.ico">

            <!-- The HTML5 shim, for IE6-8 support of HTML5 elements -->
            <!--[if lt IE 9]>
	  	<script src="http://html5shim.googlecode.com/svn/trunk/html5.js"></script>
		<link id="ie-style" href="/assets/css/ie.css" rel="stylesheet"/>
	<![endif]-->

            <!--[if IE 9]>
		<link id="ie9style" href="/assets/css/ie9.css" rel="stylesheet"/>
	<![endif]-->
    </head>

    <body>
            <!-- Start Header -->
        <div class="navbar">
            <div class="navbar-inner">
                <div class="container-fluid">
                    <a class="btn btn-navbar" data-toggle="collapse" data-target=".top-nav.nav-collapse,.sidebar-nav.nav-collapse">
                        <span class="icon-bar"></span>
                        <span class="icon-bar"></span>
                        <span class="icon-bar"></span>
                    </a>
                    <a class="brand" href="index.html"><span>@i18n.getMessage("train.pagetitle")</span></a>
                    <div id="sessionSelectDiv" style="display:none; float:right">
                        @i18n.getMessage("train.session.label")
                        <select id="sessionSelect" onchange='selectNewSession()'>
                            <option>(Session ID)</option>
                        </select>
                    </div>
                    <div id="workerSelectDiv" style="display:none; float:right;">
                        @i18n.getMessage("train.session.worker.label")
                        <select id="workerSelect" onchange='selectNewWorker()'>
                            <option>(Worker ID)</option>
                        </select>
                    </div>
                </div>
            </div>
        </div>
            <!-- End Header -->

        <div class="container-fluid-full">
            <div class="row-fluid">

                    <!-- Start Main Menu -->
                <div id="sidebar-left" class="span2">
                    <div class="nav-collapse sidebar-nav">
                        <ul class="nav nav-tabs nav-stacked main-menu">
                            <li><a href="overview"><i class="icon-bar-chart"></i> <span class="hidden-tablet">@i18n.getMessage("train.nav.overview")</span></a></li>
                            <li class="active"><a href="javascript:void(0);"><i class="icon-tasks"></i> <span class="hidden-tablet">@i18n.getMessage("train.nav.model")</span></a></li>
                            <li><a href="system"><i class="icon-dashboard"></i> <span class="hidden-tablet">@i18n.getMessage("train.nav.system")</span></a></li>
                            <li><a href="help"><i class="icon-star"></i> <span class="hidden-tablet">@i18n.getMessage("train.nav.userguide")</span></a></li>
                            <li>
                                <a class="dropmenu" href="javascript:void(0);"><i class="icon-folder-close-alt"></i> <span class="hidden-tablet">
                                @i18n.getMessage("train.nav.language")</span></a>
                                <ul>
                                    <li><a class="submenu" href="javascript:void(0);" onclick="languageSelect('en', 'model')"><i class="icon-file-alt"></i> <span class="hidden-tablet">
                                        English</span></a></li>
                                    <li><a class="submenu" href="javascript:void(0);" onclick="languageSelect('ja', 'model')"><i class="icon-file-alt"></i> <span class="hidden-tablet">
                                        日本語</span></a></li>
                                    <li><a class="submenu" href="javascript:void(0);" onclick="languageSelect('zh', 'model')"><i class="icon-file-alt"></i> <span class="hidden-tablet">
                                        中文</span></a></li>
                                    <li><a class="submenu" href="javascript:void(0);" onclick="languageSelect('ko', 'model')"><i class="icon-file-alt"></i> <span class="hidden-tablet">
                                        한글</span></a></li>
                                    <li><a class="submenu" href="javascript:void(0);" onclick="languageSelect('ru', 'model')"><i class="icon-file-alt"></i> <span class="hidden-tablet">
                                        русский</span></a></li>
                                    <li><a class="submenu" href="javascript:void(0);" onclick="languageSelect('uk', 'model')"><i class="icon-file-alt"></i> <span class="hidden-tablet">
                                        український</span></a></li>
                                </ul>
                            </li>
                        </ul>
                    </div>
                </div>
                    <!-- End Main Menu -->

                <noscript>
                    <div class="alert alert-block span10">
                        <h4 class="alert-heading">Warning!</h4>
                        <p>You need to have <a href="http://en.wikipedia.org/wiki/JavaScript" target="_blank">
                            JavaScript</a>
                            enabled to use this site.</p>
                    </div>
                </noscript>

                <style>
                /* Graph */
                #layers {
                    height: 725px; /* IE8 */
                    height: 90vh;
                    width: 100%;
                    border: 2px solid #eee;
                }
                </style>

                    <!-- Start Content -->
                <div id="content" class="span10">

                    <div class="row-fluid span5">
                        <div id="layers"></div>
                    </div>
                        <!-- Start Layer Details -->
                    <div class="row-fluid span7" id="layerDetails">

                        <div class="box">
                            <div class="box-header">
                                <h2><b>@i18n.getMessage("train.model.layerInfoTable.title")</b></h2>
                            </div>
                            <div class="box-content">
                                <table class="table table-bordered table-striped table-condensed" id="layerInfo"></table>
                            </div>
                        </div>

                        <div class="box">
                            <div class="box-header">
                                <h2><b>@i18n.getMessage("train.overview.chart.updateRatioTitle")</b></h2><p id="updateRatioTitleLog10"><b>: log<sub>10</sub></b></p>
                                <ul class="nav tab-menu nav-tabs" style="position:absolute; margin-top: -36px; right: 27px;">
                                    <li id="mmRatioTab"><a href="javascript:void(0);" onclick="setSelectMeanMagChart('ratios')">@i18n.getMessage("train.model.meanmag.btn.ratio")</a></li>
                                    <li id="mmParamTab"><a href="javascript:void(0);" onclick="setSelectMeanMagChart('paramMM')">@i18n.getMessage("train.model.meanmag.btn.param")</a></li>
                                    <li id="mmUpdateTab"><a href="javascript:void(0);" onclick="setSelectMeanMagChart('updateMM')">@i18n.getMessage("train.model.meanmag.btn.update")</a></li>
                                </ul>
                            </div>
                            <div class="box-content">
                                <div id="meanmag" class="center" style="height: 300px;" ></div>
                                <p id="hoverdata"><b>@i18n.getMessage("train.overview.charts.iteration"):</b> <span id="xMeanMagnitudes">0</span>, <span id="updateRatioTitleSmallLog10"><b>log<sub>10</sub> @i18n.getMessage("train.overview.chart.updateRatioTitleShort")</b></span> <span id="yMeanMagnitudes">0</span></p>
                            </div>
                        </div>

                        <div class="box">
                            <div class="box-header">
                                <h2><b>@i18n.getMessage("train.model.activationsChart.title")</b></h2>
                            </div>
                            <div class="box-content">
                                <div id="activations" class="center" style="height: 300px;" ></div>
                                <p id="hoverdata"><b>@i18n.getMessage("train.overview.charts.iteration"):</b> <span id="xActivations">0</span>, <b>@i18n.getMessage("train.model.activationsChart.titleShort"):</b> <span id="yActivations">0</span></p>
                            </div>
                        </div>

                        <div class="box">
                            <div class="box-header">
<<<<<<< HEAD
                                <h2><b>@i18n.getMessage("train.model.lrChart.title")</b></h2>
                            </div>
                            <div class="box-content">
                                <div id="learningrate" class="center" style="height: 300px;" ></div>
                                <p id="hoverdata"><b>@i18n.getMessage("train.overview.charts.iteration"):</b> <span id="xLearningRate">0</span>, <b>@i18n.getMessage("train.model.lrChart.titleShort"):</b> <span id="yLearningRate">0</span></p>
                            </div>
                        </div>

                        <div class="box">
                            <div class="box-header">
=======
>>>>>>> dc906242
                                <h2><b>@i18n.getMessage("train.model.paramHistChart.title")</b></h2>
                                <div id="paramhistSelected" style="float: left"></div>
                                <div id="paramHistButtonsDiv" style="float: right"></div>
                            </div>
                            <div class="box-content">
                                <div id="parametershistogram" class="center" style="height: 300px;"></div>
                            </div>
                        </div>

                        <div class="box">
                            <div class="box-header">
                                <h2><b>@i18n.getMessage("train.model.updateHistChart.title")</b></h2>
                                <div id="updatehistSelected" style="float: left"></div>
                                <div id="updateHistButtonsDiv" style="float: right"></div>
                            </div>
                            <div class="box-content">
                                <div id="updateshistogram" class="center" style="height: 300px;"></div>
                            </div>
                        </div>

                        <div class="box">
                            <div class="box-header">
                                <h2><b>@i18n.getMessage("train.model.lrChart.title")</b></h2>
                            </div>
                            <div class="box-content">
                                <div id="learningrate" class="center" style="height: 300px;" ></div>
                                <p id="hoverdata"><b>@i18n.getMessage("train.model.lrChart.titleShort")
                                    :</b> <span id="yLearningRate">0</span>
                                    , <b>@i18n.getMessage("train.overview.charts.iteration")
                                        :</b> <span id="xLearningRate">0</span></p>
                            </div>
                        </div>

                    </div>
                        <!-- End Layer Details-->

                        <!-- Begin Zero State -->
                    <div class="row-fluid span6" id="zeroState">
                        <div class="box">
                            <div class="box-header">
                                <h2><b>Getting Started</b></h2>
                            </div>
                            <div class="box-content">
                                <div class="page-header">
                                    <h1>Layer Visualization UI</h1>
                                </div>
                                <div class="row-fluid">
                                    <div class="span12">
                                        <h2>Overview</h2>
                                        <p>
                                            The layer visualization UI renders network structure dynamically. Users can inspect node layer parameters by clicking on the various elements of the GUI to see general information as well as overall network information such as performance.
                                        </p>
                                        <h2>Actions</h2>
                                        <p>On the <b>left</b>, you will find an interactive layer visualization.</p>
                                        <p>
                                    <ul>
                                        <li><b>Clicking</b> - Click on a layer to load network performance metrics.</li>
                                        <li><b>Scrolling</b>
                                            - Drag the GUI with your mouse or touchpad to move the model around. </li>
                                    </ul>
                                        </p>
                                    </div>
                                </div>
                            </div>
                        </div>
                    </div>
                        <!-- End Zero State-->
                </div>
                    <!-- End Content -->
            </div> <!-- End Container -->
        </div> <!-- End Row Fluid-->

        <!-- Start JavaScript-->
        <script src="/assets/js/jquery-1.9.1.min.js"></script>
        <script src="/assets/js/jquery-migrate-1.0.0.min.js"></script>
        <script src="/assets/js/jquery-ui-1.10.0.custom.min.js"></script>
        <script src="/assets/js/jquery.ui.touch-punch.js"></script>
        <script src="/assets/js/modernizr.js"></script>
        <script src="/assets/js/bootstrap.min.js"></script>
        <script src="/assets/js/jquery.cookie.js"></script>
        <script src="/assets/js/fullcalendar.min.js"></script>
        <script src="/assets/js/jquery.dataTables.min.js"></script>
        <script src="/assets/js/excanvas.js"></script>
        <script src="/assets/js/jquery.flot.js"></script>
        <script src="/assets/js/jquery.flot.pie.js"></script>
        <script src="/assets/js/jquery.flot.stack.js"></script>
        <script src="/assets/js/jquery.flot.resize.min.js"></script>
        <script src="/assets/js/jquery.chosen.min.js"></script>
        <script src="/assets/js/jquery.uniform.min.js"></script>
        <script src="/assets/js/jquery.cleditor.min.js"></script>
        <script src="/assets/js/jquery.noty.js"></script>
        <script src="/assets/js/jquery.elfinder.min.js"></script>
        <script src="/assets/js/jquery.raty.min.js"></script>
        <script src="/assets/js/jquery.iphone.toggle.js"></script>
        <script src="/assets/js/jquery.uploadify-3.1.min.js"></script>
        <script src="/assets/js/jquery.gritter.min.js"></script>
        <script src="/assets/js/jquery.imagesloaded.js"></script>
        <script src="/assets/js/jquery.masonry.min.js"></script>
        <script src="/assets/js/jquery.knob.modified.js"></script>
        <script src="/assets/js/jquery.sparkline.min.js"></script>
        <script src="/assets/js/counter.js"></script>
        <script src="/assets/js/retina.js"></script>
        <script src="/assets/js/cytoscape.min.js"></script>
        <script src="/assets/js/dagre.min.js"></script>
        <script src="/assets/js/cytoscape-dagre.js"></script>
        <script src="/assets/js/train/model.js"></script> <!-- Charts and tables are generated here! -->
        <script src="/assets/js/train/model-graph.js"></script> <!-- Layer graph generated here! -->
        <script src="/assets/js/train/train.js"></script> <!-- Common (lang selection, etc) -->

            <!-- Execute once on page load -->
       <script>
               $(document).ready(function () {
                   renderModelGraph();
                   renderModelPage(true);
               });
       </script>

               <!-- Execute periodically (every 2 sec) -->
        <script>
                setInterval(function () {
                    renderModelPage(false);
                }, 2000);
        </script>
    </body>
</html><|MERGE_RESOLUTION|>--- conflicted
+++ resolved
@@ -153,7 +153,6 @@
 
                         <div class="box">
                             <div class="box-header">
-<<<<<<< HEAD
                                 <h2><b>@i18n.getMessage("train.model.lrChart.title")</b></h2>
                             </div>
                             <div class="box-content">
@@ -164,8 +163,6 @@
 
                         <div class="box">
                             <div class="box-header">
-=======
->>>>>>> dc906242
                                 <h2><b>@i18n.getMessage("train.model.paramHistChart.title")</b></h2>
                                 <div id="paramhistSelected" style="float: left"></div>
                                 <div id="paramHistButtonsDiv" style="float: right"></div>
