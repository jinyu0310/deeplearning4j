/*
 *
 *  * Copyright 2015 Skymind,Inc.
 *  *
 *  *    Licensed under the Apache License, Version 2.0 (the "License");
 *  *    you may not use this file except in compliance with the License.
 *  *    You may obtain a copy of the License at
 *  *
 *  *        http://www.apache.org/licenses/LICENSE-2.0
 *  *
 *  *    Unless required by applicable law or agreed to in writing, software
 *  *    distributed under the License is distributed on an "AS IS" BASIS,
 *  *    WITHOUT WARRANTIES OR CONDITIONS OF ANY KIND, either express or implied.
 *  *    See the License for the specific language governing permissions and
 *  *    limitations under the License.
 *
 */

package org.deeplearning4j.datasets.canova;

import org.apache.commons.io.FilenameUtils;
import org.canova.api.io.data.IntWritable;
import org.canova.api.records.reader.RecordReader;
import org.canova.api.records.reader.SequenceRecordReader;
import org.canova.api.records.reader.impl.CSVRecordReader;
import org.canova.api.records.reader.impl.CSVSequenceRecordReader;
import org.canova.api.records.reader.impl.CollectionSequenceRecordReader;
import org.canova.api.split.FileSplit;
import org.canova.api.split.NumberedFileInputSplit;
import org.canova.api.writable.Writable;
import org.canova.common.data.NDArrayWritable;
import org.nd4j.linalg.dataset.api.iterator.DataSetIterator;
import org.junit.Test;
import org.nd4j.linalg.api.ndarray.INDArray;
import org.nd4j.linalg.dataset.DataSet;
import org.nd4j.linalg.factory.Nd4j;
import org.nd4j.linalg.io.ClassPathResource;

import java.io.*;
import java.util.*;

import static org.junit.Assert.*;

/**
 * Created by agibsonccc on 3/6/15.
 */
public class RecordReaderDataSetiteratorTest {

    @Test
    public void testRecordReader() throws Exception {
        RecordReader recordReader = new CSVRecordReader();
        FileSplit csv = new FileSplit(new ClassPathResource("csv-example.csv").getTempFileFromArchive());
        recordReader.initialize(csv);
        DataSetIterator iter = new RecordReaderDataSetIterator(recordReader, 34);
        DataSet next = iter.next();
        assertEquals(34, next.numExamples());
    }


    @Test
    public void testRecordReaderMaxBatchLimit() throws Exception {
        RecordReader recordReader = new CSVRecordReader();
        FileSplit csv = new FileSplit(new ClassPathResource("csv-example.csv").getTempFileFromArchive());
        recordReader.initialize(csv);
        DataSetIterator iter = new RecordReaderDataSetIterator(recordReader, 10, -1, -1, 2);
        iter.next();
        iter.next();
        assertEquals(false, iter.hasNext());
    }

    @Test
    public void testRecordReaderMultiRegression() throws Exception {

        RecordReader csv = new CSVRecordReader();
        csv.initialize(new FileSplit(new ClassPathResource("iris.txt").getTempFileFromArchive()));

        int batchSize = 3;
        int labelIdxFrom = 3;
        int labelIdxTo = 4;

        DataSetIterator iter = new RecordReaderDataSetIterator(csv,batchSize,labelIdxFrom,labelIdxTo,true);
        DataSet ds = iter.next();

        INDArray f = ds.getFeatureMatrix();
        INDArray l = ds.getLabels();
        assertArrayEquals(new int[]{3,3}, f.shape());
        assertArrayEquals(new int[]{3,2}, l.shape());

        //Check values:
        double[][] fExpD = new double[][]{
                {5.1,3.5,1.4},
                {4.9,3.0,1.4},
                {4.7,3.2,1.3}};

        double[][] lExpD = new double[][]{
                {0.2,0},
                {0.2,0},
                {0.2,0}};

        INDArray fExp = Nd4j.create(fExpD);
        INDArray lExp = Nd4j.create(lExpD);

        assertEquals(fExp, f);
        assertEquals(lExp, l);

    }

    @Test
    public void testSequenceRecordReader() throws Exception {
        //need to manually extract
        for(int i = 0; i < 3; i++) {
            new ClassPathResource(String.format("csvsequence_%d.txt",i)).getTempFileFromArchive();
            new ClassPathResource(String.format("csvsequencelabels_%d.txt",i)).getTempFileFromArchive();
        }
        ClassPathResource resource = new ClassPathResource("csvsequence_0.txt");
        String featuresPath = resource.getTempFileFromArchive().getAbsolutePath().replaceAll("0", "%d");
        resource = new ClassPathResource("csvsequencelabels_0.txt");
        String labelsPath = resource.getTempFileFromArchive().getAbsolutePath().replaceAll("0", "%d");

        SequenceRecordReader featureReader = new CSVSequenceRecordReader(1, ",");
        SequenceRecordReader labelReader = new CSVSequenceRecordReader(1, ",");
        featureReader.initialize(new NumberedFileInputSplit(featuresPath, 0, 2));
        labelReader.initialize(new NumberedFileInputSplit(labelsPath, 0, 2));

        SequenceRecordReaderDataSetIterator iter =
                new SequenceRecordReaderDataSetIterator(featureReader, labelReader, 1, 4, false);

        assertEquals(3, iter.inputColumns());
        assertEquals(4, iter.totalOutcomes());

        List<DataSet> dsList = new ArrayList<>();
        while (iter.hasNext()) {
            dsList.add(iter.next());
        }

        assertEquals(3, dsList.size());  //3 files
        for (int i = 0; i < 3; i++) {
            DataSet ds = dsList.get(i);
            INDArray features = ds.getFeatureMatrix();
            INDArray labels = ds.getLabels();
            assertEquals(1, features.size(0));   //1 example in mini-batch
            assertEquals(1, labels.size(0));
            assertEquals(3, features.size(1));   //3 values per line/time step
            assertEquals(4, labels.size(1));     //1 value per line, but 4 possible values -> one-hot vector
            assertEquals(4, features.size(2));   //sequence length = 4
            assertEquals(4, labels.size(2));
        }

        //Check features vs. expected:
        INDArray expF0 = Nd4j.create(1, 3, 4);
        expF0.tensorAlongDimension(0, 1).assign(Nd4j.create(new double[]{0, 1, 2}));
        expF0.tensorAlongDimension(1, 1).assign(Nd4j.create(new double[]{10, 11, 12}));
        expF0.tensorAlongDimension(2, 1).assign(Nd4j.create(new double[]{20, 21, 22}));
        expF0.tensorAlongDimension(3, 1).assign(Nd4j.create(new double[]{30, 31, 32}));
        assertEquals(dsList.get(0).getFeatureMatrix(), expF0);

        INDArray expF1 = Nd4j.create(1, 3, 4);
        expF1.tensorAlongDimension(0, 1).assign(Nd4j.create(new double[]{100, 101, 102}));
        expF1.tensorAlongDimension(1, 1).assign(Nd4j.create(new double[]{110, 111, 112}));
        expF1.tensorAlongDimension(2, 1).assign(Nd4j.create(new double[]{120, 121, 122}));
        expF1.tensorAlongDimension(3, 1).assign(Nd4j.create(new double[]{130, 131, 132}));
        assertEquals(dsList.get(1).getFeatureMatrix(), expF1);

        INDArray expF2 = Nd4j.create(1, 3, 4);
        expF2.tensorAlongDimension(0, 1).assign(Nd4j.create(new double[]{200, 201, 202}));
        expF2.tensorAlongDimension(1, 1).assign(Nd4j.create(new double[]{210, 211, 212}));
        expF2.tensorAlongDimension(2, 1).assign(Nd4j.create(new double[]{220, 221, 222}));
        expF2.tensorAlongDimension(3, 1).assign(Nd4j.create(new double[]{230, 231, 232}));
        assertEquals(dsList.get(2).getFeatureMatrix(), expF2);

        //Check labels vs. expected:
        INDArray expL0 = Nd4j.create(1, 4, 4);
        expL0.tensorAlongDimension(0, 1).assign(Nd4j.create(new double[]{1, 0, 0, 0}));
        expL0.tensorAlongDimension(1, 1).assign(Nd4j.create(new double[]{0, 1, 0, 0}));
        expL0.tensorAlongDimension(2, 1).assign(Nd4j.create(new double[]{0, 0, 1, 0}));
        expL0.tensorAlongDimension(3, 1).assign(Nd4j.create(new double[]{0, 0, 0, 1}));
        assertEquals(dsList.get(0).getLabels(), expL0);

        INDArray expL1 = Nd4j.create(1, 4, 4);
        expL1.tensorAlongDimension(0, 1).assign(Nd4j.create(new double[]{0, 0, 0, 1}));
        expL1.tensorAlongDimension(1, 1).assign(Nd4j.create(new double[]{0, 0, 1, 0}));
        expL1.tensorAlongDimension(2, 1).assign(Nd4j.create(new double[]{0, 1, 0, 0}));
        expL1.tensorAlongDimension(3, 1).assign(Nd4j.create(new double[]{1, 0, 0, 0}));
        assertEquals(dsList.get(1).getLabels(), expL1);

        INDArray expL2 = Nd4j.create(1, 4, 4);
        expL2.tensorAlongDimension(0, 1).assign(Nd4j.create(new double[]{0, 1, 0, 0}));
        expL2.tensorAlongDimension(1, 1).assign(Nd4j.create(new double[]{1, 0, 0, 0}));
        expL2.tensorAlongDimension(2, 1).assign(Nd4j.create(new double[]{0, 0, 0, 1}));
        expL2.tensorAlongDimension(3, 1).assign(Nd4j.create(new double[]{0, 0, 1, 0}));
        assertEquals(dsList.get(2).getLabels(), expL2);
    }

    @Test
    public void testSequenceRecordReaderRegression() throws Exception{
        //need to manually extract
        for(int i = 0; i < 3; i++) {
            new ClassPathResource(String.format("csvsequence_%d.txt",i)).getTempFileFromArchive();
        }

        ClassPathResource resource = new ClassPathResource("csvsequence_0.txt");
        String featuresPath = resource.getTempFileFromArchive().getAbsolutePath().replaceAll("0", "%d");
        resource = new ClassPathResource("csvsequence_0.txt");
        String labelsPath = resource.getTempFileFromArchive().getAbsolutePath().replaceAll("0", "%d");

        SequenceRecordReader featureReader = new CSVSequenceRecordReader(1, ",");
        SequenceRecordReader labelReader = new CSVSequenceRecordReader(1, ",");
        featureReader.initialize(new NumberedFileInputSplit(featuresPath, 0, 2));
        labelReader.initialize(new NumberedFileInputSplit(labelsPath, 0, 2));

        SequenceRecordReaderDataSetIterator iter =
                new SequenceRecordReaderDataSetIterator(featureReader, labelReader, 1, 0, true);

        assertEquals(3, iter.inputColumns());
        assertEquals(3, iter.totalOutcomes());

        List<DataSet> dsList = new ArrayList<>();
        while (iter.hasNext()) {
            dsList.add(iter.next());
        }

        assertEquals(3, dsList.size());  //3 files
        for (int i = 0; i < 3; i++) {
            DataSet ds = dsList.get(i);
            INDArray features = ds.getFeatureMatrix();
            INDArray labels = ds.getLabels();
            assertArrayEquals(new int[]{1,3,4},features.shape());   //1 examples, 3 values, 4 time steps
            assertArrayEquals(new int[]{1,3,4},labels.shape());

            assertEquals(features,labels);
        }

        //Also test regression + reset from a single reader:
        featureReader.reset();
        iter = new SequenceRecordReaderDataSetIterator(featureReader, 1, 0, 2, true);
        int count = 0;
        while(iter.hasNext()){
            DataSet ds = iter.next();
            assertEquals(2,ds.getFeatureMatrix().size(1));
            assertEquals(1,ds.getLabels().size(1));
            count++;
        }
        assertEquals(3,count);


        iter.reset();
        count = 0;
        while(iter.hasNext()){
            iter.next();
            count++;
        }
        assertEquals(3,count);
    }

    @Test
    public void testSequenceRecordReaderReset() throws Exception {
        //need to manually extract
        for(int i = 0; i < 3; i++) {
            new ClassPathResource(String.format("csvsequence_%d.txt",i)).getTempFileFromArchive();
            new ClassPathResource(String.format("csvsequencelabels_%d.txt",i)).getTempFileFromArchive();
        }
        
        ClassPathResource resource = new ClassPathResource("csvsequence_0.txt");
        String featuresPath = resource.getTempFileFromArchive().getAbsolutePath().replaceAll("0", "%d");
        resource = new ClassPathResource("csvsequencelabels_0.txt");
        String labelsPath = resource.getTempFileFromArchive().getAbsolutePath().replaceAll("0", "%d");

        SequenceRecordReader featureReader = new CSVSequenceRecordReader(1, ",");
        SequenceRecordReader labelReader = new CSVSequenceRecordReader(1, ",");
        featureReader.initialize(new NumberedFileInputSplit(featuresPath, 0, 2));
        labelReader.initialize(new NumberedFileInputSplit(labelsPath, 0, 2));

        SequenceRecordReaderDataSetIterator iter =
                new SequenceRecordReaderDataSetIterator(featureReader, labelReader, 1, 4, false);

        assertEquals(3, iter.inputColumns());
        assertEquals(4, iter.totalOutcomes());

        int nResets = 5;
        for( int i=0; i<nResets; i++ ) {
            iter.reset();
            int count = 0;
            while (iter.hasNext()) {
                DataSet ds = iter.next();
                INDArray features = ds.getFeatureMatrix();
                INDArray labels = ds.getLabels();
                assertArrayEquals(new int[]{1,3,4},features.shape());
                assertArrayEquals(new int[]{1,4,4},labels.shape());
                count++;
            }
            assertEquals(3,count);
        }
    }



    @Test
    public void testCSVLoadingRegression() throws Exception {
        int nLines = 30;
        int nFeatures = 5;
        int miniBatchSize = 10;
        int labelIdx = 0;

        String path = FilenameUtils.concat(System.getProperty("java.io.tmpdir"),"rr_csv_test_rand.csv");
        double[][] data = makeRandomCSV(path,nLines,nFeatures);
        RecordReader testReader = new CSVRecordReader();
        testReader.initialize(new FileSplit(new File(path)));

        DataSetIterator iter = new RecordReaderDataSetIterator(testReader,null,miniBatchSize,labelIdx,1,true);
        int miniBatch = 0;
        while(iter.hasNext()){
            DataSet test = iter.next();
            INDArray features = test.getFeatureMatrix();
            INDArray labels = test.getLabels();
            assertArrayEquals(new int[]{miniBatchSize,nFeatures},features.shape());
            assertArrayEquals(new int[]{miniBatchSize, 1}, labels.shape());

            int startRow = miniBatch * miniBatchSize;
            for( int i=0; i<miniBatchSize; i++ ){
                double labelExp = data[startRow+i][labelIdx];
                double labelAct = labels.getDouble(i);
                assertEquals(labelExp,labelAct,1e-5f);

                int featureCount = 0;
                for( int j=0; j<nFeatures+1; j++ ){
                    if(j == labelIdx) continue;
                    double featureExp = data[startRow+i][j];
                    double featureAct = features.getDouble(i,featureCount++);
                    assertEquals(featureExp,featureAct,1e-5f);
                }
            }

            miniBatch++;
        }
        assertEquals(nLines/miniBatchSize,miniBatch);
    }


    public static double[][] makeRandomCSV(String tempFile, int nLines, int nFeatures) {
        File temp = new File(tempFile);
        temp.deleteOnExit();
        Random rand = new Random(12345);

        double[][] dArr = new double[nLines][nFeatures+1];

        try (PrintWriter out = new PrintWriter(new BufferedWriter(new FileWriter(temp)))) {
            for (int i = 0; i < nLines; i++) {
                dArr[i][0] = rand.nextDouble(); //First column: label
                out.print(dArr[i][0]);
                for (int j = 0; j < nFeatures; j++) {
                    dArr[i][j+1] = rand.nextDouble();
                    out.print("," + dArr[i][j+1]);
                }
                out.println();
            }
        } catch (IOException e) {
            e.printStackTrace();
        }

        return dArr;
    }

    @Test
    public void testVariableLengthSequence() throws Exception{
        //need to manually extract
        for(int i = 0; i < 3; i++) {
            new ClassPathResource(String.format("csvsequence_%d.txt",i)).getTempFileFromArchive();
            new ClassPathResource(String.format("csvsequencelabelsShort_%d.txt",i)).getTempFileFromArchive();
        }
        ClassPathResource resource = new ClassPathResource("csvsequence_0.txt");
<<<<<<< HEAD
        String featuresPath = resource.getTempFileFromArchive().getAbsolutePath().replaceAll("0", "%d");
        resource = new ClassPathResource("csvsequencelabelsShort_0.txt");
        String labelsPath = resource.getTempFileFromArchive().getAbsolutePath().replaceAll("0", "%d");
=======
        assertTrue(resource.exists());
        String featuresPath = resource.getTempFileFromArchive().getAbsolutePath().replaceAll("0", "%d");
        ClassPathResource resource2 = new ClassPathResource("csvsequencelabelsShort_0.txt");
        assertTrue(resource2.exists());
        String labelsPath = resource2.getTempFileFromArchive().getAbsolutePath().replaceAll("0", "%d");
>>>>>>> 015b1714

        SequenceRecordReader featureReader = new CSVSequenceRecordReader(1, ",");
        SequenceRecordReader labelReader = new CSVSequenceRecordReader(1, ",");
        featureReader.initialize(new NumberedFileInputSplit(featuresPath, 0, 2));
        labelReader.initialize(new NumberedFileInputSplit(labelsPath, 0, 2));

        SequenceRecordReader featureReader2 = new CSVSequenceRecordReader(1, ",");
        SequenceRecordReader labelReader2 = new CSVSequenceRecordReader(1, ",");
        featureReader2.initialize(new NumberedFileInputSplit(featuresPath, 0, 2));
        labelReader2.initialize(new NumberedFileInputSplit(labelsPath, 0, 2));

        SequenceRecordReaderDataSetIterator iterAlignStart =
                new SequenceRecordReaderDataSetIterator(featureReader, labelReader, 1, 4, false,
                        SequenceRecordReaderDataSetIterator.AlignmentMode.ALIGN_START);

        SequenceRecordReaderDataSetIterator iterAlignEnd =
                new SequenceRecordReaderDataSetIterator(featureReader2, labelReader2, 1, 4, false,
                        SequenceRecordReaderDataSetIterator.AlignmentMode.ALIGN_END);

        assertEquals(3, iterAlignStart.inputColumns());
        assertEquals(4, iterAlignStart.totalOutcomes());

        assertEquals(3, iterAlignEnd.inputColumns());
        assertEquals(4, iterAlignEnd.totalOutcomes());

        List<DataSet> dsListAlignStart = new ArrayList<>();
        while (iterAlignStart.hasNext()) {
            dsListAlignStart.add(iterAlignStart.next());
        }

        List<DataSet> dsListAlignEnd = new ArrayList<>();
        while (iterAlignEnd.hasNext()) {
            dsListAlignEnd.add(iterAlignEnd.next());
        }

        assertEquals(3, dsListAlignStart.size());  //3 files
        assertEquals(3, dsListAlignEnd.size());  //3 files

        for (int i = 0; i < 3; i++) {
            DataSet ds = dsListAlignStart.get(i);
            INDArray features = ds.getFeatureMatrix();
            INDArray labels = ds.getLabels();
            assertEquals(1, features.size(0));   //1 example in mini-batch
            assertEquals(1, labels.size(0));
            assertEquals(3, features.size(1));   //3 values per line/time step
            assertEquals(4, labels.size(1));     //1 value per line, but 4 possible values -> one-hot vector
            assertEquals(4, features.size(2));   //sequence length = 4
            assertEquals(4, labels.size(2));

            DataSet ds2 = dsListAlignEnd.get(i);
            features = ds2.getFeatureMatrix();
            labels = ds2.getLabels();
            assertEquals(1, features.size(0));   //1 example in mini-batch
            assertEquals(1, labels.size(0));
            assertEquals(3, features.size(1));   //3 values per line/time step
            assertEquals(4, labels.size(1));     //1 value per line, but 4 possible values -> one-hot vector
            assertEquals(4, features.size(2));   //sequence length = 4
            assertEquals(4, labels.size(2));
        }

        //Check features vs. expected:
        //Here: labels always longer than features -> same features for align start and align end
        INDArray expF0 = Nd4j.create(1, 3, 4);
        expF0.tensorAlongDimension(0, 1).assign(Nd4j.create(new double[]{0, 1, 2}));
        expF0.tensorAlongDimension(1, 1).assign(Nd4j.create(new double[]{10, 11, 12}));
        expF0.tensorAlongDimension(2, 1).assign(Nd4j.create(new double[]{20, 21, 22}));
        expF0.tensorAlongDimension(3, 1).assign(Nd4j.create(new double[]{30, 31, 32}));
        assertEquals(expF0, dsListAlignStart.get(0).getFeatureMatrix());
        assertEquals(expF0, dsListAlignEnd.get(0).getFeatureMatrix());

        INDArray expF1 = Nd4j.create(1, 3, 4);
        expF1.tensorAlongDimension(0, 1).assign(Nd4j.create(new double[]{100, 101, 102}));
        expF1.tensorAlongDimension(1, 1).assign(Nd4j.create(new double[]{110, 111, 112}));
        expF1.tensorAlongDimension(2, 1).assign(Nd4j.create(new double[]{120, 121, 122}));
        expF1.tensorAlongDimension(3, 1).assign(Nd4j.create(new double[]{130, 131, 132}));
        assertEquals(expF1, dsListAlignStart.get(1).getFeatureMatrix());
        assertEquals(expF1, dsListAlignEnd.get(1).getFeatureMatrix());

        INDArray expF2 = Nd4j.create(1, 3, 4);
        expF2.tensorAlongDimension(0, 1).assign(Nd4j.create(new double[]{200, 201, 202}));
        expF2.tensorAlongDimension(1, 1).assign(Nd4j.create(new double[]{210, 211, 212}));
        expF2.tensorAlongDimension(2, 1).assign(Nd4j.create(new double[]{220, 221, 222}));
        expF2.tensorAlongDimension(3, 1).assign(Nd4j.create(new double[]{230, 231, 232}));
        assertEquals(expF2, dsListAlignStart.get(2).getFeatureMatrix());
        assertEquals(expF2, dsListAlignEnd.get(2).getFeatureMatrix());

        //Check features mask array:
        INDArray featuresMaskExpected = Nd4j.ones(1,4); //1 example, 4 values: same for both start/end align here
        for( int i=0; i<3; i++ ){
            INDArray featuresMaskStart = dsListAlignStart.get(i).getFeaturesMaskArray();
            INDArray featuresMaskEnd = dsListAlignEnd.get(i).getFeaturesMaskArray();
            assertEquals(featuresMaskExpected, featuresMaskStart);
            assertEquals(featuresMaskExpected, featuresMaskEnd);
        }


        //Check labels vs. expected:
        //First: aligning start
        INDArray expL0 = Nd4j.create(1, 4, 4);
        expL0.tensorAlongDimension(0, 1).assign(Nd4j.create(new double[]{1, 0, 0, 0}));
        expL0.tensorAlongDimension(1, 1).assign(Nd4j.create(new double[]{0, 1, 0, 0}));
        assertEquals(expL0, dsListAlignStart.get(0).getLabels());

        INDArray expL1 = Nd4j.create(1, 4, 4);
        expL1.tensorAlongDimension(0, 1).assign(Nd4j.create(new double[]{0, 1, 0, 0}));
        assertEquals(expL1, dsListAlignStart.get(1).getLabels());

        INDArray expL2 = Nd4j.create(1, 4, 4);
        expL2.tensorAlongDimension(0, 1).assign(Nd4j.create(new double[]{0, 0, 0, 1}));
        expL2.tensorAlongDimension(1, 1).assign(Nd4j.create(new double[]{0, 0, 1, 0}));
        expL2.tensorAlongDimension(2, 1).assign(Nd4j.create(new double[]{0, 1, 0, 0}));
        assertEquals(expL2, dsListAlignStart.get(2).getLabels());

        //Second: align end
        INDArray expL0end = Nd4j.create(1, 4, 4);
        expL0end.tensorAlongDimension(2, 1).assign(Nd4j.create(new double[]{1, 0, 0, 0}));
        expL0end.tensorAlongDimension(3, 1).assign(Nd4j.create(new double[]{0, 1, 0, 0}));
        assertEquals(expL0end, dsListAlignEnd.get(0).getLabels());

        INDArray expL1end = Nd4j.create(1, 4, 4);
        expL1end.tensorAlongDimension(3, 1).assign(Nd4j.create(new double[]{0, 1, 0, 0}));
        assertEquals(expL1end, dsListAlignEnd.get(1).getLabels());

        INDArray expL2end = Nd4j.create(1, 4, 4);
        expL2end.tensorAlongDimension(1, 1).assign(Nd4j.create(new double[]{0, 0, 0, 1}));
        expL2end.tensorAlongDimension(2, 1).assign(Nd4j.create(new double[]{0, 0, 1, 0}));
        expL2end.tensorAlongDimension(3, 1).assign(Nd4j.create(new double[]{0, 1, 0, 0}));
        assertEquals(expL2end, dsListAlignEnd.get(2).getLabels());

        //Check labels mask array
        INDArray[] labelsMaskExpectedStart = new INDArray[]{
                Nd4j.create(new float[]{1,1,0,0},new int[]{1,4}),
                Nd4j.create(new float[]{1,0,0,0},new int[]{1,4}),
                Nd4j.create(new float[]{1,1,1,0},new int[]{1,4})};
        INDArray[] labelsMaskExpectedEnd = new INDArray[]{
                Nd4j.create(new float[]{0,0,1,1},new int[]{1,4}),
                Nd4j.create(new float[]{0,0,0,1},new int[]{1,4}),
                Nd4j.create(new float[]{0,1,1,1},new int[]{1,4})};

        for( int i=0; i<3; i++ ){
            INDArray labelsMaskStart = dsListAlignStart.get(i).getLabelsMaskArray();
            INDArray labelsMaskEnd = dsListAlignEnd.get(i).getLabelsMaskArray();
            assertEquals(labelsMaskExpectedStart[i], labelsMaskStart);
            assertEquals(labelsMaskExpectedEnd[i], labelsMaskEnd);
        }
    }

    @Test
    public void testSequenceRecordReaderSingleReader() throws Exception{
        //need to manually extract
        for(int i = 0; i < 3; i++) {
            new ClassPathResource(String.format("csvsequenceSingle_%d.txt",i)).getTempFileFromArchive();
        }

        ClassPathResource resource = new ClassPathResource("csvsequenceSingle_0.txt");
        String path = resource.getTempFileFromArchive().getAbsolutePath().replaceAll("0", "%d");

        SequenceRecordReader reader = new CSVSequenceRecordReader(1, ",");
        reader.initialize(new NumberedFileInputSplit(path, 0, 2));
        SequenceRecordReaderDataSetIterator iteratorClassification = new SequenceRecordReaderDataSetIterator(reader, 1, 3, 0, false);

        SequenceRecordReader reader2 = new CSVSequenceRecordReader(1, ",");
        reader2.initialize(new NumberedFileInputSplit(path, 0, 2));
        SequenceRecordReaderDataSetIterator iteratorRegression = new SequenceRecordReaderDataSetIterator(reader2, 1, 3, 0, true);

        INDArray expF0 = Nd4j.create(1, 2, 4);
        expF0.tensorAlongDimension(0, 1).assign(Nd4j.create(new double[]{1, 2}));
        expF0.tensorAlongDimension(1, 1).assign(Nd4j.create(new double[]{11, 12}));
        expF0.tensorAlongDimension(2, 1).assign(Nd4j.create(new double[]{21, 22}));
        expF0.tensorAlongDimension(3, 1).assign(Nd4j.create(new double[]{31, 32}));

        INDArray expF1 = Nd4j.create(1, 2, 4);
        expF1.tensorAlongDimension(0, 1).assign(Nd4j.create(new double[]{101, 102}));
        expF1.tensorAlongDimension(1, 1).assign(Nd4j.create(new double[]{111, 112}));
        expF1.tensorAlongDimension(2, 1).assign(Nd4j.create(new double[]{121, 122}));
        expF1.tensorAlongDimension(3, 1).assign(Nd4j.create(new double[]{131, 132}));

        INDArray expF2 = Nd4j.create(1, 2, 4);
        expF2.tensorAlongDimension(0, 1).assign(Nd4j.create(new double[]{201, 202}));
        expF2.tensorAlongDimension(1, 1).assign(Nd4j.create(new double[]{211, 212}));
        expF2.tensorAlongDimension(2, 1).assign(Nd4j.create(new double[]{221, 222}));
        expF2.tensorAlongDimension(3, 1).assign(Nd4j.create(new double[]{231, 232}));

        INDArray[] expF = new INDArray[]{expF0,expF1,expF2};

        //Expected out for classification:
        INDArray expOut0 = Nd4j.create(1, 3, 4);
        expOut0.tensorAlongDimension(0, 1).assign(Nd4j.create(new double[]{1, 0, 0}));
        expOut0.tensorAlongDimension(1, 1).assign(Nd4j.create(new double[]{0, 1, 0}));
        expOut0.tensorAlongDimension(2, 1).assign(Nd4j.create(new double[]{0, 0, 1}));
        expOut0.tensorAlongDimension(3, 1).assign(Nd4j.create(new double[]{1, 0, 0}));

        INDArray expOut1 = Nd4j.create(1, 3, 4);
        expOut1.tensorAlongDimension(0, 1).assign(Nd4j.create(new double[]{0, 1, 0}));
        expOut1.tensorAlongDimension(1, 1).assign(Nd4j.create(new double[]{0, 0, 1}));
        expOut1.tensorAlongDimension(2, 1).assign(Nd4j.create(new double[]{1, 0, 0}));
        expOut1.tensorAlongDimension(3, 1).assign(Nd4j.create(new double[]{0, 0, 1}));

        INDArray expOut2 = Nd4j.create(1, 3, 4);
        expOut2.tensorAlongDimension(0, 1).assign(Nd4j.create(new double[]{0, 1, 0}));
        expOut2.tensorAlongDimension(1, 1).assign(Nd4j.create(new double[]{1, 0, 0}));
        expOut2.tensorAlongDimension(2, 1).assign(Nd4j.create(new double[]{0, 1, 0}));
        expOut2.tensorAlongDimension(3, 1).assign(Nd4j.create(new double[]{0, 0, 1}));
        INDArray[] expOutClassification = new INDArray[]{expOut0,expOut1,expOut2};

        //Expected out for regression:
        INDArray expOutR0 = Nd4j.create(1, 1, 4);
        expOutR0.tensorAlongDimension(0, 1).assign(Nd4j.create(new double[]{0}));
        expOutR0.tensorAlongDimension(1, 1).assign(Nd4j.create(new double[]{1}));
        expOutR0.tensorAlongDimension(2, 1).assign(Nd4j.create(new double[]{2}));
        expOutR0.tensorAlongDimension(3, 1).assign(Nd4j.create(new double[]{0}));

        INDArray expOutR1 = Nd4j.create(1, 1, 4);
        expOutR1.tensorAlongDimension(0, 1).assign(Nd4j.create(new double[]{1}));
        expOutR1.tensorAlongDimension(1, 1).assign(Nd4j.create(new double[]{2}));
        expOutR1.tensorAlongDimension(2, 1).assign(Nd4j.create(new double[]{0}));
        expOutR1.tensorAlongDimension(3, 1).assign(Nd4j.create(new double[]{2}));

        INDArray expOutR2 = Nd4j.create(1, 1, 4);
        expOutR2.tensorAlongDimension(0, 1).assign(Nd4j.create(new double[]{1}));
        expOutR2.tensorAlongDimension(1, 1).assign(Nd4j.create(new double[]{0}));
        expOutR2.tensorAlongDimension(2, 1).assign(Nd4j.create(new double[]{1}));
        expOutR2.tensorAlongDimension(3, 1).assign(Nd4j.create(new double[]{2}));
        INDArray[] expOutRegression = new INDArray[]{expOutR0,expOutR1,expOutR2};

        int countC = 0;
        while(iteratorClassification.hasNext()){
            DataSet ds = iteratorClassification.next();
            INDArray f = ds.getFeatures();
            INDArray l = ds.getLabels();
            assertNull(ds.getFeaturesMaskArray());
            assertNull(ds.getLabelsMaskArray());

            assertArrayEquals(new int[]{1, 2, 4}, f.shape());
            assertArrayEquals(new int[]{1, 3, 4}, l.shape()); //One-hot representation

            assertEquals(expF[countC], f);
            assertEquals(expOutClassification[countC++],l);
        }
        assertEquals(3,countC);
        assertEquals(3,iteratorClassification.totalOutcomes());

        int countF = 0;
        while(iteratorRegression.hasNext()){
            DataSet ds = iteratorRegression.next();
            INDArray f = ds.getFeatures();
            INDArray l = ds.getLabels();
            assertNull(ds.getFeaturesMaskArray());
            assertNull(ds.getLabelsMaskArray());

            assertArrayEquals(new int[]{1, 2, 4}, f.shape());
            assertArrayEquals(new int[]{1, 1, 4}, l.shape());   //Regression (single output)

            assertEquals(expF[countF], f);
            assertEquals(expOutRegression[countF++], l);
        }
        assertEquals(3,countF);
        assertEquals(1,iteratorRegression.totalOutcomes());
    }



    @Test
    public void testSeqRRDSIArrayWritableOneReader(){

        Collection<Collection<Writable>> sequence1 = new ArrayList<>();
        sequence1.add(Arrays.asList((Writable)new NDArrayWritable(Nd4j.create(new double[]{1,2,3})), new IntWritable(0)));
        sequence1.add(Arrays.asList((Writable)new NDArrayWritable(Nd4j.create(new double[]{4,5,6})), new IntWritable(1)));
        Collection<Collection<Writable>> sequence2 = new ArrayList<>();
        sequence2.add(Arrays.asList((Writable)new NDArrayWritable(Nd4j.create(new double[]{7,8,9})), new IntWritable(2)));
        sequence2.add(Arrays.asList((Writable)new NDArrayWritable(Nd4j.create(new double[]{10,11,12})), new IntWritable(3)));


        SequenceRecordReader rr = new CollectionSequenceRecordReader(Arrays.asList(sequence1,sequence2));

        SequenceRecordReaderDataSetIterator iter = new SequenceRecordReaderDataSetIterator(rr,2,4,1,false);

        DataSet ds = iter.next();

        INDArray expFeatures = Nd4j.create(2,3,2);  //2 examples, 3 values per time step, 2 time steps
        expFeatures.tensorAlongDimension(0,1,2).assign(Nd4j.create(new double[][]{{1,4},{2,5},{3,6}}));
        expFeatures.tensorAlongDimension(1,1,2).assign(Nd4j.create(new double[][]{{7,10},{8,11},{9,12}}));

        INDArray expLabels = Nd4j.create(2,4,2);
        expLabels.tensorAlongDimension(0,1,2).assign(Nd4j.create(new double[][]{{1,0},{0,1},{0,0},{0,0}}));
        expLabels.tensorAlongDimension(1,1,2).assign(Nd4j.create(new double[][]{{0,0},{0,0},{1,0},{0,1}}));

        assertEquals(expFeatures, ds.getFeatureMatrix());
        assertEquals(expLabels, ds.getLabels());
    }

    @Test
    public void testSeqRRDSIArrayWritableOneReaderRegression(){
        //Regression, where the output is an array writable
        Collection<Collection<Writable>> sequence1 = new ArrayList<>();
        sequence1.add(Arrays.asList((Writable)new NDArrayWritable(Nd4j.create(new double[]{1,2,3})), new NDArrayWritable(Nd4j.create(new double[]{100,200,300}))));
        sequence1.add(Arrays.asList((Writable)new NDArrayWritable(Nd4j.create(new double[]{4,5,6})), new NDArrayWritable(Nd4j.create(new double[]{400,500,600}))));
        Collection<Collection<Writable>> sequence2 = new ArrayList<>();
        sequence2.add(Arrays.asList((Writable)new NDArrayWritable(Nd4j.create(new double[]{7,8,9})), new NDArrayWritable(Nd4j.create(new double[]{700,800,900}))));
        sequence2.add(Arrays.asList((Writable)new NDArrayWritable(Nd4j.create(new double[]{10,11,12})), new NDArrayWritable(Nd4j.create(new double[]{1000,1100,1200}))));


        SequenceRecordReader rr = new CollectionSequenceRecordReader(Arrays.asList(sequence1,sequence2));

        SequenceRecordReaderDataSetIterator iter = new SequenceRecordReaderDataSetIterator(rr,2,-1,1,true);

        DataSet ds = iter.next();

        INDArray expFeatures = Nd4j.create(2,3,2);  //2 examples, 3 values per time step, 2 time steps
        expFeatures.tensorAlongDimension(0,1,2).assign(Nd4j.create(new double[][]{{1,4},{2,5},{3,6}}));
        expFeatures.tensorAlongDimension(1,1,2).assign(Nd4j.create(new double[][]{{7,10},{8,11},{9,12}}));

        INDArray expLabels = Nd4j.create(2,3,2);
        expLabels.tensorAlongDimension(0,1,2).assign(Nd4j.create(new double[][]{{100,400},{200,500},{300,600}}));
        expLabels.tensorAlongDimension(1,1,2).assign(Nd4j.create(new double[][]{{700,1000},{800,1100},{900,1200}}));

        assertEquals(expFeatures, ds.getFeatureMatrix());
        assertEquals(expLabels, ds.getLabels());
    }

    @Test
    public void testSeqRRDSIMultipleArrayWritablesOneReader(){
        //Input with multiple array writables:

        Collection<Collection<Writable>> sequence1 = new ArrayList<>();
        sequence1.add(Arrays.asList((Writable)new NDArrayWritable(Nd4j.create(new double[]{1,2,3})), new NDArrayWritable(Nd4j.create(new double[]{100,200,300})), new IntWritable(0)));
        sequence1.add(Arrays.asList((Writable)new NDArrayWritable(Nd4j.create(new double[]{4,5,6})), new NDArrayWritable(Nd4j.create(new double[]{400,500,600})), new IntWritable(1)));
        Collection<Collection<Writable>> sequence2 = new ArrayList<>();
        sequence2.add(Arrays.asList((Writable)new NDArrayWritable(Nd4j.create(new double[]{7,8,9})), new NDArrayWritable(Nd4j.create(new double[]{700,800,900})), new IntWritable(2)));
        sequence2.add(Arrays.asList((Writable)new NDArrayWritable(Nd4j.create(new double[]{10,11,12})), new NDArrayWritable(Nd4j.create(new double[]{1000,1100,1200})), new IntWritable(3)));


        SequenceRecordReader rr = new CollectionSequenceRecordReader(Arrays.asList(sequence1,sequence2));

        SequenceRecordReaderDataSetIterator iter = new SequenceRecordReaderDataSetIterator(rr,2,4,2,false);

        DataSet ds = iter.next();

        INDArray expFeatures = Nd4j.create(2,6,2);  //2 examples, 6 values per time step, 2 time steps
        expFeatures.tensorAlongDimension(0,1,2).assign(Nd4j.create(new double[][]{{1,4},{2,5},{3,6},{100,400},{200,500},{300,600}}));
        expFeatures.tensorAlongDimension(1,1,2).assign(Nd4j.create(new double[][]{{7,10},{8,11},{9,12},{700,1000},{800,1100},{900,1200}}));

        INDArray expLabels = Nd4j.create(2,4,2);
        expLabels.tensorAlongDimension(0,1,2).assign(Nd4j.create(new double[][]{{1,0},{0,1},{0,0},{0,0}}));
        expLabels.tensorAlongDimension(1,1,2).assign(Nd4j.create(new double[][]{{0,0},{0,0},{1,0},{0,1}}));

        assertEquals(expFeatures, ds.getFeatureMatrix());
        assertEquals(expLabels, ds.getLabels());
    }

    @Test
    public void testSeqRRDSIArrayWritableTwoReaders(){
        Collection<Collection<Writable>> sequence1 = new ArrayList<>();
        sequence1.add(Arrays.asList((Writable)new NDArrayWritable(Nd4j.create(new double[]{1,2,3})), new IntWritable(100)));
        sequence1.add(Arrays.asList((Writable)new NDArrayWritable(Nd4j.create(new double[]{4,5,6})), new IntWritable(200)));
        Collection<Collection<Writable>> sequence2 = new ArrayList<>();
        sequence2.add(Arrays.asList((Writable)new NDArrayWritable(Nd4j.create(new double[]{7,8,9})), new IntWritable(300)));
        sequence2.add(Arrays.asList((Writable)new NDArrayWritable(Nd4j.create(new double[]{10,11,12})), new IntWritable(400)));
        SequenceRecordReader rrFeatures = new CollectionSequenceRecordReader(Arrays.asList(sequence1,sequence2));

        Collection<Collection<Writable>> sequence1L = new ArrayList<>();
        sequence1L.add(Arrays.asList((Writable)new NDArrayWritable(Nd4j.create(new double[]{100,200,300})), new IntWritable(101)));
        sequence1L.add(Arrays.asList((Writable)new NDArrayWritable(Nd4j.create(new double[]{400,500,600})), new IntWritable(201)));
        Collection<Collection<Writable>> sequence2L = new ArrayList<>();
        sequence2L.add(Arrays.asList((Writable)new NDArrayWritable(Nd4j.create(new double[]{700,800,900})), new IntWritable(301)));
        sequence2L.add(Arrays.asList((Writable)new NDArrayWritable(Nd4j.create(new double[]{1000,1100,1200})), new IntWritable(401)));
        SequenceRecordReader rrLabels = new CollectionSequenceRecordReader(Arrays.asList(sequence1L,sequence2L));

        SequenceRecordReaderDataSetIterator iter = new SequenceRecordReaderDataSetIterator(rrFeatures,rrLabels,2,-1,true);

        INDArray expFeatures = Nd4j.create(2,4,2);  //2 examples, 4 values per time step, 2 time steps
        expFeatures.tensorAlongDimension(0,1,2).assign(Nd4j.create(new double[][]{{1,4},{2,5},{3,6},{100,200}}));
        expFeatures.tensorAlongDimension(1,1,2).assign(Nd4j.create(new double[][]{{7,10},{8,11},{9,12},{300,400}}));

        INDArray expLabels = Nd4j.create(2,4,2);
        expLabels.tensorAlongDimension(0,1,2).assign(Nd4j.create(new double[][]{{100,400},{200,500},{300,600},{101,201}}));
        expLabels.tensorAlongDimension(1,1,2).assign(Nd4j.create(new double[][]{{700,1000},{800,1100},{900,1200},{301,401}}));

        DataSet ds = iter.next();
        assertEquals(expFeatures, ds.getFeatureMatrix());
        assertEquals(expLabels, ds.getLabels());
    }


}<|MERGE_RESOLUTION|>--- conflicted
+++ resolved
@@ -259,7 +259,7 @@
             new ClassPathResource(String.format("csvsequence_%d.txt",i)).getTempFileFromArchive();
             new ClassPathResource(String.format("csvsequencelabels_%d.txt",i)).getTempFileFromArchive();
         }
-        
+
         ClassPathResource resource = new ClassPathResource("csvsequence_0.txt");
         String featuresPath = resource.getTempFileFromArchive().getAbsolutePath().replaceAll("0", "%d");
         resource = new ClassPathResource("csvsequencelabels_0.txt");
@@ -368,17 +368,11 @@
             new ClassPathResource(String.format("csvsequencelabelsShort_%d.txt",i)).getTempFileFromArchive();
         }
         ClassPathResource resource = new ClassPathResource("csvsequence_0.txt");
-<<<<<<< HEAD
-        String featuresPath = resource.getTempFileFromArchive().getAbsolutePath().replaceAll("0", "%d");
-        resource = new ClassPathResource("csvsequencelabelsShort_0.txt");
-        String labelsPath = resource.getTempFileFromArchive().getAbsolutePath().replaceAll("0", "%d");
-=======
         assertTrue(resource.exists());
         String featuresPath = resource.getTempFileFromArchive().getAbsolutePath().replaceAll("0", "%d");
         ClassPathResource resource2 = new ClassPathResource("csvsequencelabelsShort_0.txt");
         assertTrue(resource2.exists());
         String labelsPath = resource2.getTempFileFromArchive().getAbsolutePath().replaceAll("0", "%d");
->>>>>>> 015b1714
 
         SequenceRecordReader featureReader = new CSVSequenceRecordReader(1, ",");
         SequenceRecordReader labelReader = new CSVSequenceRecordReader(1, ",");
