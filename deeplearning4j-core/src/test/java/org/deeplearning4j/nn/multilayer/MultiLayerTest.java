/*
 *
 *  * Copyright 2015 Skymind,Inc.
 *  *
 *  *    Licensed under the Apache License, Version 2.0 (the "License");
 *  *    you may not use this file except in compliance with the License.
 *  *    You may obtain a copy of the License at
 *  *
 *  *        http://www.apache.org/licenses/LICENSE-2.0
 *  *
 *  *    Unless required by applicable law or agreed to in writing, software
 *  *    distributed under the License is distributed on an "AS IS" BASIS,
 *  *    WITHOUT WARRANTIES OR CONDITIONS OF ANY KIND, either express or implied.
 *  *    See the License for the specific language governing permissions and
 *  *    limitations under the License.
 *
 */

package org.deeplearning4j.nn.multilayer;

import com.google.common.collect.Lists;
import org.deeplearning4j.berkeley.Pair;
import org.deeplearning4j.datasets.iterator.DataSetIterator;
import org.deeplearning4j.datasets.iterator.impl.IrisDataSetIterator;
import org.deeplearning4j.datasets.iterator.impl.LFWDataSetIterator;
import org.deeplearning4j.datasets.iterator.impl.MnistDataSetIterator;
import org.deeplearning4j.eval.Evaluation;
import org.deeplearning4j.nn.api.Layer;
import org.deeplearning4j.nn.api.OptimizationAlgorithm;
import org.deeplearning4j.nn.api.Updater;
import org.deeplearning4j.nn.conf.MultiLayerConfiguration;
import org.deeplearning4j.nn.conf.NeuralNetConfiguration;
import org.deeplearning4j.nn.conf.distribution.NormalDistribution;
import org.deeplearning4j.nn.conf.distribution.UniformDistribution;
import org.deeplearning4j.nn.conf.layers.*;
import org.deeplearning4j.nn.conf.layers.BatchNormalization;
import org.deeplearning4j.nn.conf.preprocessor.CnnToFeedForwardPreProcessor;
import org.deeplearning4j.nn.conf.preprocessor.FeedForwardToCnnPreProcessor;
import org.deeplearning4j.nn.conf.preprocessor.ReshapePreProcessor;
import org.deeplearning4j.nn.gradient.DefaultGradient;
import org.deeplearning4j.nn.gradient.Gradient;
import org.deeplearning4j.nn.layers.BaseOutputLayer;
import org.deeplearning4j.nn.layers.factory.LayerFactories;
import org.deeplearning4j.nn.layers.normalization.*;
import org.deeplearning4j.nn.params.DefaultParamInitializer;
import org.deeplearning4j.nn.params.PretrainParamInitializer;
import org.deeplearning4j.nn.updater.UpdaterCreator;
import org.deeplearning4j.nn.weights.WeightInit;
import org.deeplearning4j.optimize.api.IterationListener;
import org.deeplearning4j.optimize.api.StepFunction;
import org.deeplearning4j.optimize.listeners.ScoreIterationListener;
import org.deeplearning4j.optimize.stepfunctions.NegativeGradientStepFunction;
import org.junit.Ignore;
import org.junit.Test;
import org.nd4j.linalg.api.ndarray.INDArray;
import org.nd4j.linalg.dataset.DataSet;
import org.nd4j.linalg.dataset.SplitTestAndTrain;
import org.nd4j.linalg.factory.Nd4j;
import org.nd4j.linalg.heartbeat.Heartbeat;
import org.nd4j.linalg.heartbeat.reports.Environment;
import org.nd4j.linalg.heartbeat.reports.Event;
import org.nd4j.linalg.heartbeat.reports.Task;
import org.nd4j.linalg.heartbeat.utils.EnvironmentUtils;
import org.nd4j.linalg.heartbeat.utils.TaskUtils;
import org.nd4j.linalg.indexing.NDArrayIndex;
import org.nd4j.linalg.lossfunctions.LossFunctions;
import org.slf4j.Logger;
import org.slf4j.LoggerFactory;

import java.util.*;

import static org.junit.Assert.*;

/**
 * Created by agibsonccc on 12/27/14.
 */
public class MultiLayerTest {

    private static final Logger log = LoggerFactory.getLogger(MultiLayerTest.class);

    @Test
    public void testSetParams() {
        Nd4j.MAX_ELEMENTS_PER_SLICE = Integer.MAX_VALUE;
        Nd4j.MAX_SLICES_TO_PRINT = Integer.MAX_VALUE;

        MultiLayerConfiguration conf = new NeuralNetConfiguration.Builder()
                .list()
                .layer(0, new RBM.Builder(RBM.HiddenUnit.RECTIFIED, RBM.VisibleUnit.GAUSSIAN)
                        .nIn(4).nOut(3)
                        .activation("tanh")
                        .build())
                .layer(1,new RBM.Builder(RBM.HiddenUnit.GAUSSIAN, RBM.VisibleUnit.GAUSSIAN).nIn(3).nOut(2)
                        .build())
                .build();

        MultiLayerNetwork network3 = new MultiLayerNetwork(conf);
        network3.init();

        INDArray params = network3.params();
        INDArray weights = network3.getLayer(0).getParam(DefaultParamInitializer.WEIGHT_KEY).dup();
        INDArray bias = network3.getLayer(0).getParam(DefaultParamInitializer.BIAS_KEY).dup();
        network3.setParameters(params);
        assertEquals(weights, network3.getLayer(0).getParam(DefaultParamInitializer.WEIGHT_KEY));
        assertEquals(bias,network3.getLayer(0).getParam(DefaultParamInitializer.BIAS_KEY));
        INDArray params4 = network3.params();
        assertEquals(params, params4);
    }

    @Test
    public void testReDistribute() {
        MultiLayerConfiguration conf = new NeuralNetConfiguration.Builder()
                .list()
                .layer(0, new RBM.Builder(RBM.HiddenUnit.RECTIFIED, RBM.VisibleUnit.GAUSSIAN)
                        .nIn(4).nOut(3)
                        .activation("tanh")
                        .build())
                .layer(1, new RBM.Builder(RBM.HiddenUnit.GAUSSIAN, RBM.VisibleUnit.GAUSSIAN).nIn(3).nOut(2)
                        .build())
                .build();


        MultiLayerNetwork network = new MultiLayerNetwork(conf);
        network.init();
        INDArray params = network.params(true);
        network.reDistributeParams(true);
        INDArray params2 = network.params(true);
        assertEquals(params,params2);
    }



    @Test
    public void testBatchNorm() {
        Nd4j.getRandom().setSeed(123);
        MultiLayerConfiguration conf = new NeuralNetConfiguration.Builder()
                .optimizationAlgo(OptimizationAlgorithm.LINE_GRADIENT_DESCENT)
                .iterations(5)
                .seed(123)
                .list()
                .layer(0, new DenseLayer.Builder().nIn(4).nOut(3).weightInit(WeightInit.XAVIER).activation("tanh").build())
                .layer(1, new DenseLayer.Builder().nIn(3).nOut(2).weightInit(WeightInit.XAVIER).activation("tanh").build())
                .layer(2, new BatchNormalization.Builder().build())
                .layer(3, new org.deeplearning4j.nn.conf.layers.OutputLayer.Builder(LossFunctions.LossFunction.MCXENT)
                        .weightInit(WeightInit.XAVIER)
                        .activation("softmax")
                        .nIn(2).nOut(3).build())
                .backprop(true).pretrain(false)
                .inputPreProcessor(2,new FeedForwardToCnnPreProcessor(1,2,1))
                .inputPreProcessor(3,new CnnToFeedForwardPreProcessor(1,2,1))
                .build();


        MultiLayerNetwork network = new MultiLayerNetwork(conf);
        network.init();
        network.setListeners(new ScoreIterationListener(1));

        DataSetIterator iter = new IrisDataSetIterator(150, 150);

        DataSet next = iter.next();
        next.normalizeZeroMeanZeroUnitVariance();
        SplitTestAndTrain trainTest = next.splitTestAndTrain(110);
        network.setLabels(trainTest.getTrain().getLabels());
        network.init();
<<<<<<< HEAD
        network.setInput(trainTest.getTrain().getFeatureMatrix());
        network.setLabels(trainTest.getTrain().getLabels());
        network.computeGradientAndScore();
        INDArray grad = network.gradient().gradient();
        
        //assertTrue("Gradient contains invalid numbers", !Nd4j.hasInvalidNumber(grad));
        
        int numParams = network.numParams();
=======
>>>>>>> 15537d71
        network.fit(trainTest.getTrain());

    }

    @Test
    public void testBackProp() {
        Nd4j.getRandom().setSeed(123);
        MultiLayerConfiguration conf = new NeuralNetConfiguration.Builder()
                .optimizationAlgo(OptimizationAlgorithm.LINE_GRADIENT_DESCENT)
                .iterations(5)
                .seed(123)
                .list()
                .layer(0, new DenseLayer.Builder().nIn(4).nOut(3).weightInit(WeightInit.XAVIER).activation("tanh").build())
                .layer(1, new DenseLayer.Builder().nIn(3).nOut(2).weightInit(WeightInit.XAVIER).activation("tanh").build())
                .layer(2, new org.deeplearning4j.nn.conf.layers.OutputLayer.Builder(LossFunctions.LossFunction.MCXENT)
                        .weightInit(WeightInit.XAVIER)
                        .activation("softmax")
                        .nIn(2).nOut(3).build())
                .backprop(true).pretrain(false).build();


        MultiLayerNetwork network = new MultiLayerNetwork(conf);
        network.init();
        network.setListeners(Lists.<IterationListener>newArrayList(new ScoreIterationListener(1)));

        DataSetIterator iter = new IrisDataSetIterator(150, 150);

        DataSet next = iter.next();
        next.normalizeZeroMeanZeroUnitVariance();
        SplitTestAndTrain trainTest = next.splitTestAndTrain(110);
        network.setInput(trainTest.getTrain().getFeatureMatrix());
        network.setLabels(trainTest.getTrain().getLabels());
        network.init();
        network.fit(trainTest.getTrain());

        DataSet test = trainTest.getTest();
        Evaluation eval = new Evaluation();
        INDArray output = network.output(test.getFeatureMatrix());
        eval.eval(test.getLabels(), output);
        log.info("Score " + eval.stats());

    }

    @Test
    public void testDbn() throws Exception {
        Nd4j.MAX_SLICES_TO_PRINT = -1;
        Nd4j.MAX_ELEMENTS_PER_SLICE = -1;
        MultiLayerConfiguration conf = new NeuralNetConfiguration.Builder()
                .iterations(100)
                .momentum(0.9)
                .optimizationAlgo(OptimizationAlgorithm.LBFGS)
                .regularization(true)
                .l2(2e-4)
                .list()
                .layer(0, new RBM.Builder(RBM.HiddenUnit.GAUSSIAN, RBM.VisibleUnit.GAUSSIAN)
                        .nIn(4).nOut(3)
                        .weightInit(WeightInit.DISTRIBUTION).dist(new UniformDistribution(0, 1))
                        .activation("tanh")
                        .lossFunction(LossFunctions.LossFunction.RMSE_XENT).build())
                .layer(1, new org.deeplearning4j.nn.conf.layers.OutputLayer.Builder(LossFunctions.LossFunction.MCXENT)
                        .nIn(3).nOut(3)
                        .weightInit(WeightInit.DISTRIBUTION).dist(new UniformDistribution(0, 1))
                        .activation("softmax").build())
                .build();


        MultiLayerNetwork d = new MultiLayerNetwork(conf);

        DataSetIterator iter = new IrisDataSetIterator(150, 150);

        DataSet next = iter.next();

        Nd4j.writeTxt(next.getFeatureMatrix(), "iris.txt", "\t");

        next.normalizeZeroMeanZeroUnitVariance();

        SplitTestAndTrain testAndTrain = next.splitTestAndTrain(110);
        DataSet train = testAndTrain.getTrain();

        d.fit(train);

        DataSet test = testAndTrain.getTest();

        Evaluation eval = new Evaluation();
        INDArray output = d.output(test.getFeatureMatrix());
        eval.eval(test.getLabels(), output);
        log.info("Score " + eval.stats());

    }



    @Test
    public void testGradientWithAsList(){
        MultiLayerNetwork net1 = new MultiLayerNetwork(getConf());
        MultiLayerNetwork net2 = new MultiLayerNetwork(getConf());
        net1.init();
        net2.init();

        DataSet x1 = new IrisDataSetIterator(1,150).next();
        DataSet all = new IrisDataSetIterator(150,150).next();
        DataSet x2 = all.asList().get(0);

        //x1 and x2 contain identical data
        assertArrayEquals(asFloat(x1.getFeatureMatrix()), asFloat(x2.getFeatureMatrix()), 0.0f);
        assertArrayEquals(asFloat(x1.getLabels()), asFloat(x2.getLabels()), 0.0f);
        assertEquals(x1, x2);

        //Set inputs/outputs so gradient can be calculated:
        net1.feedForward(x1.getFeatureMatrix());
        net2.feedForward(x2.getFeatureMatrix());
        ((BaseOutputLayer)net1.getLayer(1)).setLabels(x1.getLabels());
        ((BaseOutputLayer)net2.getLayer(1)).setLabels(x2.getLabels());

        net1.gradient();
        net2.gradient();
    }


    @Test
    public void testFeedForwardActivationsAndDerivatives(){
        MultiLayerNetwork network = new MultiLayerNetwork(getConf());
        network.init();
        DataSet data = new IrisDataSetIterator(1,150).next();
        network.fit(data);
        Pair result = network.feedForwardActivationsAndDerivatives(false);
        List<INDArray> first = (List) result.getFirst();
        List<INDArray> second = (List) result.getSecond();
        assertEquals(first.size(), second.size());
    }

    /**
     *  This test intended only to test activateSelectedLayers method, it does not involves fully-working AutoEncoder.
     */
    @Test
    public void testSelectedActivations() {
        // Train DeepAutoEncoder on very limited trainset
        final int numRows = 28;
        final int numColumns = 28;
        int seed = 123;
        int numSamples = 3;
        int iterations = 1;
        int listenerFreq = iterations/5;

        log.info("Load data....");

        float[][] trainingData = new float[numSamples][numColumns * numRows];
        Arrays.fill(trainingData[0],0.95f);
        Arrays.fill(trainingData[1],0.5f);
        Arrays.fill(trainingData[2], 0.05f);



        log.info("Build model....");
        MultiLayerConfiguration conf = new NeuralNetConfiguration.Builder()
                .seed(seed)
                .iterations(iterations)
                .optimizationAlgo(OptimizationAlgorithm.LINE_GRADIENT_DESCENT)
                .list()
                .layer(0, new RBM.Builder().nIn(numRows * numColumns).nOut(1000).lossFunction(LossFunctions.LossFunction.RMSE_XENT).build())
                .layer(1, new RBM.Builder().nIn(1000).nOut(500).lossFunction(LossFunctions.LossFunction.RMSE_XENT).build())
                .layer(2, new RBM.Builder().nIn(500).nOut(250).lossFunction(LossFunctions.LossFunction.RMSE_XENT).build())
                .layer(3, new RBM.Builder().nIn(250).nOut(100).lossFunction(LossFunctions.LossFunction.RMSE_XENT).build())
                .layer(4, new RBM.Builder().nIn(100).nOut(30).lossFunction(LossFunctions.LossFunction.RMSE_XENT).build()) //encoding stops
                .layer(5, new RBM.Builder().nIn(30).nOut(100).lossFunction(LossFunctions.LossFunction.RMSE_XENT).build()) //decoding starts
                .layer(6, new RBM.Builder().nIn(100).nOut(250).lossFunction(LossFunctions.LossFunction.RMSE_XENT).build())
                .layer(7, new RBM.Builder().nIn(250).nOut(500).lossFunction(LossFunctions.LossFunction.RMSE_XENT).build())
                .layer(8, new RBM.Builder().nIn(500).nOut(1000).lossFunction(LossFunctions.LossFunction.RMSE_XENT).build())
                .layer(9, new OutputLayer.Builder(LossFunctions.LossFunction.RMSE_XENT).nIn(1000).nOut(numRows*numColumns).build())
                .pretrain(true).backprop(true)
                .build();

        MultiLayerNetwork model = new MultiLayerNetwork(conf);
        model.init();

        model.setListeners(Arrays.asList((IterationListener) new ScoreIterationListener(listenerFreq)));

        log.info("Train model....");
        int cnt = 0;
        while(cnt < numSamples) {
            INDArray input = Nd4j.create(trainingData[cnt]);
            model.fit(new DataSet(input, input));
            cnt++;
        }
        // Make two separate selective calls

        log.info("Testing full cycle...");

        List<INDArray> comparableResult = model.feedForward(Nd4j.create(trainingData[0]));

        INDArray encodeResult = model.activateSelectedLayers(0,4, Nd4j.create(trainingData[0]));

        log.info("Compare feedForward results with selectedActivation");

        assertEquals(comparableResult.get(5), encodeResult);

        INDArray decodeResults = model.activateSelectedLayers(5,9, encodeResult);


        log.info("Decode results: " + decodeResults.columns() + " " + decodeResults);
        log.info("Comparable  results: " + comparableResult.get(10).columns() + " " + comparableResult.get(10));

        assertEquals(comparableResult.get(10), decodeResults);
    }

    private static MultiLayerConfiguration getConf(){
        MultiLayerConfiguration conf = new NeuralNetConfiguration.Builder()
                .seed(12345L)
                .list()
                .layer(0, new RBM.Builder(RBM.HiddenUnit.RECTIFIED, RBM.VisibleUnit.GAUSSIAN)
                        .nIn(4).nOut(3)
                        .weightInit(WeightInit.DISTRIBUTION).dist(new NormalDistribution(0, 1))
                        .build())
                .layer(1, new org.deeplearning4j.nn.conf.layers.OutputLayer.Builder(LossFunctions.LossFunction.MCXENT)
                        .activation("softmax")
                        .nIn(3).nOut(3)
                        .weightInit(WeightInit.DISTRIBUTION).dist(new NormalDistribution(0, 1))
                        .build())
                .build();
        return conf;
    }

    public static float[] asFloat( INDArray arr ){
        int len = arr.length();
        float[] f = new float[len];
        for( int i=0; i<len; i++ ) f[i] = arr.getFloat(i);
        return f;
    }

    @Test
    public void testFeedForwardToLayer(){

        int nIn = 30;
        int nOut = 25;

        MultiLayerConfiguration conf = new NeuralNetConfiguration.Builder()
                .optimizationAlgo(OptimizationAlgorithm.CONJUGATE_GRADIENT)
                .iterations(5).learningRate(1e-3)
                .list()
                .layer(0, new RBM.Builder(RBM.HiddenUnit.RECTIFIED, RBM.VisibleUnit.GAUSSIAN)
                        .nIn(nIn).nOut(600)
                        .weightInit(WeightInit.DISTRIBUTION).dist(new NormalDistribution(0, 1e-5))
                        .lossFunction(LossFunctions.LossFunction.RMSE_XENT).build())
                .layer(1, new RBM.Builder(RBM.HiddenUnit.RECTIFIED, RBM.VisibleUnit.GAUSSIAN)
                        .nIn(600).nOut(250)
                        .weightInit(WeightInit.DISTRIBUTION).dist(new NormalDistribution(0, 1e-5))
                        .lossFunction(LossFunctions.LossFunction.RMSE_XENT).build())
                .layer(2, new RBM.Builder(RBM.HiddenUnit.RECTIFIED, RBM.VisibleUnit.GAUSSIAN)
                        .nIn(250).nOut(100)
                        .weightInit(WeightInit.DISTRIBUTION).dist(new NormalDistribution(0, 1e-5))
                        .lossFunction(LossFunctions.LossFunction.RMSE_XENT).build())
                .layer(3, new org.deeplearning4j.nn.conf.layers.OutputLayer.Builder(LossFunctions.LossFunction.MCXENT)
                        .nIn(100).nOut(25)
                        .weightInit(WeightInit.DISTRIBUTION).dist(new NormalDistribution(0, 1e-5)).build())
                .build();

        MultiLayerNetwork network = new MultiLayerNetwork(conf);
        network.init();


        INDArray input = Nd4j.rand(5,nIn);

        List<INDArray> activations = network.feedForward(input);
        assertEquals(5,activations.size());     //4 layers + input

        List<INDArray> activationsAll = network.feedForwardToLayer(3,input);
        assertEquals(activations,activationsAll);

        for( int i=3; i>=0; i-- ){
            List<INDArray> activationsPartial = network.feedForwardToLayer(i,input);
            assertEquals(i+2,activationsPartial.size());    //i+2: for layer 3: input + activations of {0,1,2,3} -> 5 total = 3+2
            for( int j=0; j<=i; j++ ){
                INDArray exp = activationsAll.get(j);
                INDArray act = activationsPartial.get(j);
                assertEquals(exp,act);
            }
        }
    }


    @Test
    public void testBackpropGradient(){
        //Testing: MultiLayerNetwork.backpropGradient()
        //i.e., specifically without an output layer

        int nIn = 10;
        int nOut = 40;
        int miniBatch = 5;

        MultiLayerConfiguration conf = new NeuralNetConfiguration.Builder()
                .updater(org.deeplearning4j.nn.conf.Updater.SGD)
                .learningRate(0.1)
                .list()
                .layer(0, new DenseLayer.Builder().nIn(nIn).nOut(20).activation("relu").weightInit(WeightInit.XAVIER).build())
                .layer(1, new DenseLayer.Builder().nIn(20).nOut(30).activation("relu").weightInit(WeightInit.XAVIER).build())
                .layer(2, new DenseLayer.Builder().nIn(30).nOut(nOut).activation("relu").weightInit(WeightInit.XAVIER).build())
                .build();
        MultiLayerNetwork net = new MultiLayerNetwork(conf);
        net.init();

        Nd4j.getRandom().setSeed(12345);
        INDArray eps = Nd4j.rand(miniBatch,nOut);
        INDArray input = Nd4j.rand(miniBatch, nIn);

        net.feedForward(input); //Need to feed forward before backprop

        Pair<Gradient,INDArray> pair = net.backpropGradient(eps);
        INDArray epsOut = pair.getSecond();
        assertNotNull(epsOut);
        assertArrayEquals(new int[]{miniBatch,nIn},epsOut.shape());

        Gradient g = pair.getFirst();
        Map<String,INDArray> gradMap = g.gradientForVariable();
        assertEquals(6, gradMap.size());    //3 layers, weight + bias gradients for each

        String[] expKeys = {"0_"+DefaultParamInitializer.WEIGHT_KEY,"0_"+DefaultParamInitializer.BIAS_KEY,
                "1_"+DefaultParamInitializer.WEIGHT_KEY,"2_"+DefaultParamInitializer.BIAS_KEY,
                "2_"+DefaultParamInitializer.WEIGHT_KEY,"2_"+DefaultParamInitializer.BIAS_KEY};
        Set<String> keys = gradMap.keySet();
        for( String s : expKeys ){
            assertTrue(keys.contains(s));
        }

        /*
        System.out.println(pair);

        //Use updater to go from raw gradients -> updates
        //Apply learning rate, gradient clipping, adagrad/momentum/rmsprop etc
        Updater updater = UpdaterCreator.getUpdater(net);
        updater.update(net, g, 0, miniBatch);

        StepFunction stepFunction = new NegativeGradientStepFunction();
        INDArray params = net.params();
        System.out.println(Arrays.toString(params.get(NDArrayIndex.all(), NDArrayIndex.interval(0, 10)).dup().data().asFloat()));
        stepFunction.step(params, g.gradient());
        net.setParams(params);    //params() may not be in-place
        System.out.println(Arrays.toString(params.get(NDArrayIndex.all(), NDArrayIndex.interval(0, 10)).dup().data().asFloat()));
        */
    }

    @Test
    public void testLayerNames(){
        int nIn = 10;
        int nOut = 40;

        List<String> layerNameList = new ArrayList<>();
        layerNameList.add("dnn1");
        layerNameList.add("dnn2");
        layerNameList.add("dnn3");

        MultiLayerConfiguration conf = new NeuralNetConfiguration.Builder()
                .updater(org.deeplearning4j.nn.conf.Updater.SGD)
                .learningRate(0.1)
                .list()
                .layer(0, new DenseLayer.Builder().name("dnn1").nIn(nIn).nOut(20).activation("relu").weightInit(WeightInit.XAVIER).build())
                .layer(1, new DenseLayer.Builder().name("dnn2").nIn(20).nOut(30).activation("relu").weightInit(WeightInit.XAVIER).build())
                .layer(2, new DenseLayer.Builder().name("dnn3").nIn(30).nOut(nOut).activation("softmax").weightInit(WeightInit.XAVIER).build())
                .build();
        MultiLayerNetwork net = new MultiLayerNetwork(conf);
        net.init();

        assertEquals(layerNameList.get(0), net.getLayer(0).conf().getLayer().getLayerName());
        assertEquals(layerNameList, net.getLayerNames());
        assertEquals("softmax", net.getLayer(layerNameList.get(2)).conf().getLayer().getActivationFunction());
    }

    @Test
    public void testTranspose(){
        MultiLayerConfiguration conf = new NeuralNetConfiguration.Builder()
                .iterations(100)
                .momentum(0.9)
                .regularization(true)
                .l2(2e-4)
                .list()
                .layer(0, new RBM.Builder(RBM.HiddenUnit.GAUSSIAN, RBM.VisibleUnit.GAUSSIAN)
                        .nIn(4).nOut(3)
                        .weightInit(WeightInit.DISTRIBUTION).dist(new UniformDistribution(0, 1))
                        .activation("tanh")
                        .lossFunction(LossFunctions.LossFunction.RMSE_XENT).build())
                .layer(1, new org.deeplearning4j.nn.conf.layers.OutputLayer.Builder(LossFunctions.LossFunction.MCXENT)
                        .nIn(3).nOut(3)
                        .weightInit(WeightInit.DISTRIBUTION).dist(new UniformDistribution(0, 1))
                        .activation("softmax").build())
                .build();

        MultiLayerNetwork net = new MultiLayerNetwork(conf);
        net.init();

        Layer layer = net.getLayer(0);
        Layer transposed = layer.transpose();

        assertArrayEquals(new int[]{4,3},layer.getParam(DefaultParamInitializer.WEIGHT_KEY).shape());
        assertArrayEquals(new int[]{1,3},layer.getParam(DefaultParamInitializer.BIAS_KEY).shape());
        assertArrayEquals(new int[]{1,4},layer.getParam(PretrainParamInitializer.VISIBLE_BIAS_KEY).shape());

        assertArrayEquals(new int[]{3, 4}, transposed.getParam(DefaultParamInitializer.WEIGHT_KEY).shape());
        assertArrayEquals(new int[]{1, 4}, transposed.getParam(DefaultParamInitializer.BIAS_KEY).shape());
        assertArrayEquals(new int[]{1, 3}, transposed.getParam(PretrainParamInitializer.VISIBLE_BIAS_KEY).shape());


        INDArray origWeights = layer.getParam(DefaultParamInitializer.WEIGHT_KEY);
        INDArray transposedWeights = transposed.getParam(DefaultParamInitializer.WEIGHT_KEY);
        assertEquals(origWeights.transpose(), transposedWeights);
        assertEquals(layer.getParam(PretrainParamInitializer.VISIBLE_BIAS_KEY), transposed.getParam(DefaultParamInitializer.BIAS_KEY));
        assertEquals(layer.getParam(DefaultParamInitializer.BIAS_KEY),transposed.getParam(PretrainParamInitializer.VISIBLE_BIAS_KEY));

        assertEquals(3,((FeedForwardLayer)transposed.conf().getLayer()).getNIn());
        assertEquals(4,((FeedForwardLayer)transposed.conf().getLayer()).getNOut());
    }


    @Test
    public void testScoreExamples(){
        Nd4j.getRandom().setSeed(12345);
        int nIn = 5;
        int nOut = 6;
        MultiLayerConfiguration conf = new NeuralNetConfiguration.Builder()
                .seed(12345)
                .regularization(true).l1(0.01).l2(0.01)
                .learningRate(0.1).activation("tanh").weightInit(WeightInit.XAVIER)
                .list()
                .layer(0, new DenseLayer.Builder().nIn(nIn).nOut(20).build())
                .layer(1, new DenseLayer.Builder().nIn(20).nOut(30).build())
                .layer(2, new OutputLayer.Builder().lossFunction(LossFunctions.LossFunction.MSE).nIn(30).nOut(nOut).build())
                .build();

        MultiLayerConfiguration confNoReg = new NeuralNetConfiguration.Builder()
                .seed(12345)
                .regularization(false)
                .learningRate(0.1).activation("tanh").weightInit(WeightInit.XAVIER)
                .list()
                .layer(0, new DenseLayer.Builder().nIn(nIn).nOut(20).build())
                .layer(1, new DenseLayer.Builder().nIn(20).nOut(30).build())
                .layer(2, new OutputLayer.Builder().lossFunction(LossFunctions.LossFunction.MSE).nIn(30).nOut(nOut).build())
                .build();


        MultiLayerNetwork net = new MultiLayerNetwork(conf);
        net.init();

        MultiLayerNetwork netNoReg = new MultiLayerNetwork(confNoReg);
        netNoReg.init();
        netNoReg.setParameters(net.params().dup());

        //Score single example, and compare to scoreExamples:
        INDArray input = Nd4j.rand(3,nIn);
        INDArray output = Nd4j.rand(3,nOut);
        DataSet ds = new DataSet(input,output);

        INDArray scoresWithRegularization = net.scoreExamples(ds,true);
        INDArray scoresNoRegularization = net.scoreExamples(ds,false);

        assertArrayEquals(new int[]{3,1},scoresWithRegularization.shape());
        assertArrayEquals(new int[]{3,1},scoresNoRegularization.shape());

        for( int i=0; i<3; i++ ){
            DataSet singleEx = new DataSet(input.getRow(i),output.getRow(i));
            double score = net.score(singleEx);
            double scoreNoReg = netNoReg.score(singleEx);

            double scoreUsingScoreExamples = scoresWithRegularization.getDouble(i);
            double scoreUsingScoreExamplesNoReg = scoresNoRegularization.getDouble(i);
            assertEquals(score,scoreUsingScoreExamples,1e-4);
            assertEquals(scoreNoReg,scoreUsingScoreExamplesNoReg,1e-4);
            assertTrue(scoreUsingScoreExamples > scoreUsingScoreExamplesNoReg);     //Regularization term increases score

//            System.out.println(score + "\t" + scoreUsingScoreExamples + "\t|\t" + scoreNoReg + "\t" + scoreUsingScoreExamplesNoReg);
        }
    }

    @Test
    @Ignore
    public void testCid() throws Exception {
        System.out.println(EnvironmentUtils.buildCId());

        Environment environment = EnvironmentUtils.buildEnvironment();
        environment.setSerialVersionID(EnvironmentUtils.buildCId());

        Task task = TaskUtils.buildTask(Nd4j.create(new double[]{1,2,3,4,5,6}));

        Heartbeat.getInstance().reportEvent(Event.STANDALONE, environment, task);

        Thread.sleep(25000);
    }
}<|MERGE_RESOLUTION|>--- conflicted
+++ resolved
@@ -161,17 +161,6 @@
         SplitTestAndTrain trainTest = next.splitTestAndTrain(110);
         network.setLabels(trainTest.getTrain().getLabels());
         network.init();
-<<<<<<< HEAD
-        network.setInput(trainTest.getTrain().getFeatureMatrix());
-        network.setLabels(trainTest.getTrain().getLabels());
-        network.computeGradientAndScore();
-        INDArray grad = network.gradient().gradient();
-        
-        //assertTrue("Gradient contains invalid numbers", !Nd4j.hasInvalidNumber(grad));
-        
-        int numParams = network.numParams();
-=======
->>>>>>> 15537d71
         network.fit(trainTest.getTrain());
 
     }
