/*
 *
 *  * Copyright 2015 Skymind,Inc.
 *  *
 *  *    Licensed under the Apache License, Version 2.0 (the "License");
 *  *    you may not use this file except in compliance with the License.
 *  *    You may obtain a copy of the License at
 *  *
 *  *        http://www.apache.org/licenses/LICENSE-2.0
 *  *
 *  *    Unless required by applicable law or agreed to in writing, software
 *  *    distributed under the License is distributed on an "AS IS" BASIS,
 *  *    WITHOUT WARRANTIES OR CONDITIONS OF ANY KIND, either express or implied.
 *  *    See the License for the specific language governing permissions and
 *  *    limitations under the License.
 *
 */

package org.deeplearning4j.nn.layers;

import org.deeplearning4j.berkeley.Pair;
import org.deeplearning4j.nn.api.Layer;
import org.deeplearning4j.nn.api.ParamInitializer;
import org.deeplearning4j.nn.conf.NeuralNetConfiguration;
import org.deeplearning4j.nn.gradient.DefaultGradient;
import org.deeplearning4j.nn.gradient.Gradient;
import org.deeplearning4j.nn.params.DefaultParamInitializer;
import org.deeplearning4j.optimize.Solver;
import org.deeplearning4j.optimize.api.ConvexOptimizer;
import org.deeplearning4j.optimize.api.IterationListener;
import org.nd4j.linalg.api.ndarray.INDArray;
import org.nd4j.linalg.api.ops.LossFunction;
import org.nd4j.linalg.factory.Nd4j;
import org.nd4j.linalg.indexing.NDArrayIndex;
import org.nd4j.linalg.lossfunctions.LossFunctions;
import org.nd4j.linalg.ops.transforms.Transforms;

import java.lang.reflect.Constructor;
import java.util.*;

/**
 * A layer with a bias and activation function
 * @author Adam Gibson
 */
public abstract class BaseLayer implements Layer {

    protected INDArray input;
    protected Map<String,INDArray> params;
    protected NeuralNetConfiguration conf;
    protected INDArray dropoutMask;
    protected ParamInitializer paramInitializer;
    protected double score = 0.0;
    protected ConvexOptimizer optimizer;
    protected Collection<IterationListener> iterationListeners = new ArrayList<>();
    protected int index=0;

    public BaseLayer(NeuralNetConfiguration conf) {
        this.conf = conf;
    }

    public BaseLayer(NeuralNetConfiguration conf, INDArray input) {
        this.input = input;
        this.conf = conf;
    }

    public INDArray getInput() {
        return input;
    }

    public void setInput(INDArray input) {
        this.input = input;
    }

    @Override
    public int getIndex() {
        return index;
    }

    @Override
    public void setIndex(int index) {
        this.index = index;
    }


    @Override
    public Collection<IterationListener> getIterationListeners() {
        return iterationListeners;
    }

    @Override
    public void setListeners(Collection<IterationListener> listeners) {
        this.iterationListeners = listeners != null ? listeners : new ArrayList<IterationListener>();
    }

    @Override
    public Gradient error(INDArray errorSignal) {
        INDArray W = getParam(DefaultParamInitializer.WEIGHT_KEY);
        Gradient nextLayerGradient = new DefaultGradient();
        INDArray wErrorSignal = errorSignal.mmul(W.transpose());
        nextLayerGradient.gradientForVariable().put(DefaultParamInitializer.WEIGHT_KEY,wErrorSignal);
        return nextLayerGradient;
    }

    @Override
    public INDArray derivativeActivation(INDArray input) {
        INDArray deriv = Nd4j.getExecutioner().execAndReturn(Nd4j.getOpFactory().createTransform(conf().getActivationFunction(), input).derivative());
        return deriv;
    }

    @Override
    public Gradient errorSignal(Gradient error, INDArray input) {
        INDArray derivative = derivativeActivation(input);
        Gradient ret = new DefaultGradient();
        ret.gradientForVariable().put(DefaultParamInitializer.WEIGHT_KEY,derivative.mul(error.getGradientFor(DefaultParamInitializer.WEIGHT_KEY)));
        return ret;
    }

    @Override
    public Gradient calcGradient(Gradient layerError, INDArray activation) {
        Gradient ret = new DefaultGradient();
        INDArray weightErrorSignal = layerError.getGradientFor(DefaultParamInitializer.WEIGHT_KEY);
        INDArray weightError = weightErrorSignal.transpose().mmul(activation).transpose();
        ret.gradientForVariable().put(DefaultParamInitializer.WEIGHT_KEY,weightError);
        INDArray biasGradient = weightError.mean(0);
        ret.gradientForVariable().put(DefaultParamInitializer.BIAS_KEY,biasGradient);

        return ret;
    }

    @Override
    public Pair<Gradient,INDArray> backwardGradient(INDArray derivative, INDArray epsilon, INDArray activation) {
        //needs to be number of features by examples
        Gradient ret = new DefaultGradient();
        //If this layer is layer L, then
        //Epsilon is (w^(L+1)*(d^(L+1))^T).
        INDArray delta = epsilon.muli(derivative);

        ret.gradientForVariable().put(DefaultParamInitializer.WEIGHT_KEY, delta.transpose().mmul(activation).transpose());
        ret.gradientForVariable().put(DefaultParamInitializer.BIAS_KEY, delta.sum(0));
        
        INDArray epsilonNext = params.get(DefaultParamInitializer.WEIGHT_KEY).mmul(delta.transpose()).transpose();
        
        return new Pair<>(ret,epsilonNext);
    }

    public void fit() {
        fit(this.input);
    }

    @Override
    public void setScore() {
        if (this.input == null)
            return;

        INDArray output = transform(input);
        if (conf.getLossFunction() == LossFunctions.LossFunction.CUSTOM) {
            LossFunction create = Nd4j.getOpFactory().createLossFunction(conf.getCustomLossFunction(), input, output);
            create.exec();
            score = create.currentResult().doubleValue();
        } else{
            score = LossFunctions.score(
                    input,
                    conf.getLossFunction(),
                    output,
                    conf.getL2(),
                    conf.getL1()
                    ,l1Magnitude()
                    ,l2Magnitude(),
                    conf.isUseRegularization());
        }

    }


    /**
     * Objective function:  the specified objective
     * @return the score for the objective
     */

    @Override
    public double score() {
        return score;
    }

    /**
     * iterate one iteration of the network
     *
     * @param input  the input to iterate on
     */
    @Override
    public void iterate(INDArray input) {
        this.input = input.dup();
        applyDropOutIfNecessary(this.input);
        Gradient gradient = gradient();
        for(String paramType : gradient.gradientForVariable().keySet()) {
            update(gradient.getGradientFor(paramType), paramType);
        }
    }


    @Override
    public void update(INDArray gradient, String paramType) {
<<<<<<< HEAD
        setParam(paramType, getParam(paramType).subi(gradient));
=======
        if (paramType.contains("b"))
            setParam(paramType, getParam(paramType).addi(gradient.sum(0)));
        else
            setParam(paramType, getParam(paramType).addi(gradient));
>>>>>>> e562316b
    }


    @Override
    public ConvexOptimizer getOptimizer() {
        if(optimizer == null) {
            Solver solver = new Solver.Builder()
                    .model(this).configure(conf())
                    .build();
            this.optimizer = solver.getOptimizer();
        }
        return optimizer;
    }

    @Override
    public void setConf(NeuralNetConfiguration conf) {
        this.conf = conf;
    }

    /**
     * Returns the parameters of the neural network
     *
     * @return the parameters of the neural network
     */
    @Override
    public INDArray params() {
        int length = 0;
        for(String s : params.keySet()) {
            length += params.get(s).length();
        }

        INDArray ret = Nd4j.create(1, length);
        int count = 0;
        for(String s : params.keySet()) {
            INDArray get = params.get(s).linearView();
            for(int i = 0; i < get.length(); i++) {
                ret.putScalar(count++,get.getDouble(i));
            }
        }
        return ret;
    }

    @Override
    public INDArray getParam(String param) {
        return params.get(param);
    }

    @Override
    public void setParam(String key, INDArray val) {
        params.put(key, val);
    }

    @Override
    public void setParams(INDArray params) {
        List<String> gradientList = conf.variables();
        int length = 0;
        for(String s : gradientList)
            length += getParam(s).length();
        if(params.length() != length)
            throw new IllegalArgumentException("Unable to set parameters: must be of length " + length);
        int idx = 0;
        Set<String> paramKeySet = this.params.keySet();
        for(String s : paramKeySet ){
        	INDArray param = getParam(s);
            INDArray get = params.get(NDArrayIndex.interval(idx,idx + param.length()));
            if(param.length() != get.length())
                throw new IllegalStateException("Parameter " + s + " should have been of length " + param.length() + " but was " + get.length());
            param.linearView().assign(get);
            idx += param.length();
        }

    }

    @Override
    public void setParamTable(Map<String, INDArray> paramTable) {
        this.params = paramTable;
    }

    @Override
    public void initParams() {
        paramInitializer.init(paramTable(), conf());
    }

    @Override
    public Map<String, INDArray> paramTable() {
        return params;
    }


    /**
     * Classify input
     * @param x the input (can either be a matrix or vector)
     * If it's a matrix, each row is considered an example
     * and associated rows are classified accordingly.
     * Each row will be the likelihood of a label given that example
     * @return a probability distribution for each row
     */
    @Override
    public  INDArray preOutput(INDArray x) {
        if(x == null)
            throw new IllegalArgumentException("No null input allowed");

        this.input = x.dup();
        INDArray b = getParam(DefaultParamInitializer.BIAS_KEY);
        INDArray W = getParam(DefaultParamInitializer.WEIGHT_KEY);
        if(conf.isUseDropConnect()) {
            if (conf.getDropOut() > 0) {
                W = W.mul(Nd4j.getDistributions().createBinomial(1,conf.getDropOut()).sample(W.shape()).divi(conf.getDropOut()));
            }
        }
        INDArray ret = input().mmul(W).addiRowVector(b);
        return ret;
    }

    @Override
    public double l2Magnitude() {
        return Transforms.pow(getParam(DefaultParamInitializer.WEIGHT_KEY),2).sum(Integer.MAX_VALUE).getDouble(0);
    }

    @Override
    public double l1Magnitude() {
        return Transforms.abs(getParam(DefaultParamInitializer.WEIGHT_KEY)).sum(Integer.MAX_VALUE).getDouble(0);
    }

    @Override
    public int batchSize() {
        return input.rows();
    }

    @Override
    public  INDArray activate() {
        INDArray b = getParam(DefaultParamInitializer.BIAS_KEY);
        INDArray W = getParam(DefaultParamInitializer.WEIGHT_KEY);
        if(conf.isUseDropConnect()) {
            if (conf.getDropOut() > 0) {
                W = W.mul(Nd4j.getDistributions().createBinomial(1,conf.getDropOut()).sample(W.shape()).divi(conf.getDropOut()));
            }
        }
        INDArray ret = Nd4j.getExecutioner().execAndReturn(Nd4j.getOpFactory().createTransform(conf.getActivationFunction(), input().mmul(W).addiRowVector(b)));
        return ret;
    }

    @Override
    public  INDArray activate(INDArray input) {
        this.input = input.dup();
        return activate();
    }


    @Override
    public INDArray activationMean() {
        INDArray b = getParam(DefaultParamInitializer.BIAS_KEY);
        INDArray W = getParam(DefaultParamInitializer.WEIGHT_KEY);
        if(conf.isUseDropConnect()) {
            if (conf.getDropOut() > 0) {
                W = W.mul(Nd4j.getDistributions().createBinomial(1,conf.getDropOut()).sample(W.shape()).divi(conf.getDropOut()));
            }
        }
        return input().mmul(W).addiRowVector(b);
    }

    @Override
    public NeuralNetConfiguration conf() {
        return conf;
    }



    @Override
    public void clear() {
        if(input != null) {
            input.data().destroy();
            input = null;
        }
    }

    protected void applyDropOutIfNecessary(INDArray input) {
        if(conf.getDropOut() > 0 && !conf.isUseDropConnect()) {
            input.muli(dropoutMask);
        }
    }

    /**
     * Averages the given logistic regression
     * from a mini batch in to this one
     * @param l the logistic regression to average in to this one
     * @param batchSize  the batch size
     */
    @Override
    public void merge(Layer l,int batchSize) {
        setParams(params().addi(l.params().divi(batchSize)));
        setScore();
    }


    @Override
    public Layer clone() {


        Layer layer = null;
        try {
            Constructor c = getClass().getConstructor(NeuralNetConfiguration.class);
            layer = (Layer) c.newInstance(conf);
            Map<String,INDArray> linkedTable = new LinkedHashMap<>();
            for(String s: params.keySet())
                linkedTable.put(s,params.get(s).dup());
            layer.setParamTable(linkedTable);
        } catch (Exception e) {
            e.printStackTrace();
        }

        return layer;

    }

    @Override
    public Type type() {
        return Type.FEED_FORWARD;
    }

    /**
     * The number of parameters for the model
     *
     * @return the number of parameters for the model
     */
    @Override
    public int numParams() {
        int ret = 0;
        for(INDArray val : params.values())
            ret += val.length();
        return ret;
    }

    @Override
    public void fit(INDArray input) {
        if(input != null) {
            this.input = input.dup();
            applyDropOutIfNecessary(this.input);
        }
        Solver solver = new Solver.Builder()
                .model(this).configure(conf()).listeners(getIterationListeners())
                .build();
        this.optimizer = solver.getOptimizer();
        solver.optimize();
    }


    @Override
    public Pair<Gradient, Double> gradientAndScore() {
        return new Pair<>(gradient(),score());
    }

    @Override
    public INDArray input() {
        return input;
    }

    @Override
    public void validateInput() {

    }

    /**
     * Create a gradient list based on the passed in parameters.
     * Will throw an IllegalArgumentException if the number of gradient matrices
     * isn't equal to the number of keys in the parameter list
     * @param gradients the gradients to create from
     * @return the create based on the passed in ndarrays
     */
    protected Gradient createGradient(INDArray...gradients) {
        Gradient ret = new DefaultGradient();
        if(gradients.length != conf.variables().size())
            throw new IllegalArgumentException("Unable to create gradients...not equal to number of parameters");
        for(int i = 0; i < gradients.length; i++) {
            INDArray paramI = getParam(conf.variables().get(i));
            if(!Arrays.equals(paramI.shape(),gradients[i].shape()))
                throw new IllegalArgumentException("Gradient at index " + i + " had wrong gradient size of " + Arrays.toString(gradients[i].shape()) + " when should have been " + Arrays.toString(paramI.shape()));
            ret.gradientForVariable().put(conf.variables().get(i),gradients[i]);
        }
        return ret;
    }

    @Override
    public String toString() {
        return getClass().getName() + "{" +
                "conf=" + conf +
                ", input=" + input +
                ", params=" + params +
                ", dropoutMask=" + dropoutMask +
                ", paramInitializer=" + paramInitializer +
                ", score=" + score +
                ", optimizer=" + optimizer +
                ", iterationListeners=" + iterationListeners +
                '}';
    }

    @Override
    public Layer transpose() {
        INDArray W = getParam(DefaultParamInitializer.WEIGHT_KEY);
        INDArray b = getParam(DefaultParamInitializer.BIAS_KEY);


        Layer layer = null;
        try {
            Constructor c = getClass().getConstructor(NeuralNetConfiguration.class, INDArray.class, INDArray.class, INDArray.class);
            NeuralNetConfiguration clone = conf.clone();
            int nIn = clone.getNOut(),nOut = clone.getNIn();
            clone.setNIn(nIn);
            clone.setNOut(nOut);
            layer = (Layer) c.newInstance(conf, W.transpose(), b.transpose(), input != null ? input.transpose() : null);
        } catch (Exception e) {
            e.printStackTrace();
        }

        return layer;
    }

    @Deprecated
    @Override
    public Pair<Gradient, Gradient> backWard(Gradient ixes, Gradient deltas, INDArray activation,String previousActivation) {
        //figure out how to set ixes and deltas
        INDArray delta = activation.transpose().mmul(ixes.getGradientFor(DefaultParamInitializer.WEIGHT_KEY));
        INDArray biasDelta = delta.mean(0);
        INDArray weights = getParam(DefaultParamInitializer.WEIGHT_KEY).transpose();
        Gradient ret = new DefaultGradient();
        INDArray errorForEach = ixes.getGradientFor(DefaultParamInitializer.WEIGHT_KEY);
        INDArray nextIx =  errorForEach.mmul(weights).muli(Nd4j.getExecutioner().execAndReturn(Nd4j.getOpFactory().createTransform(previousActivation, activation).derivative()));
        ret.gradientForVariable().put(DefaultParamInitializer.WEIGHT_KEY, nextIx);
        INDArray deltaColumnSums = nextIx.isVector() ? nextIx.dup() : nextIx.mean(0);
        ret.gradientForVariable().put(DefaultParamInitializer.BIAS_KEY,deltaColumnSums);
        Gradient weightDelta = new DefaultGradient();
        weightDelta.gradientForVariable().put(DefaultParamInitializer.WEIGHT_KEY,delta);
        weightDelta.gradientForVariable().put(DefaultParamInitializer.BIAS_KEY,biasDelta);
        return new Pair<>(ret,weightDelta);

    }

    @Override
    public void accumulateScore(double accum) {
        score += accum;
    }


}<|MERGE_RESOLUTION|>--- conflicted
+++ resolved
@@ -200,14 +200,7 @@
 
     @Override
     public void update(INDArray gradient, String paramType) {
-<<<<<<< HEAD
-        setParam(paramType, getParam(paramType).subi(gradient));
-=======
-        if (paramType.contains("b"))
-            setParam(paramType, getParam(paramType).addi(gradient.sum(0)));
-        else
-            setParam(paramType, getParam(paramType).addi(gradient));
->>>>>>> e562316b
+		setParam(paramType, getParam(paramType).addi(gradient));
     }
 
 
