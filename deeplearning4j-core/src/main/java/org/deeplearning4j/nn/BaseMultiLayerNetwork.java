package org.deeplearning4j.nn;

import java.io.IOException;
import java.io.InputStream;
import java.io.ObjectInputStream;
import java.io.ObjectOutputStream;
import java.io.OutputStream;
import java.io.Serializable;
import java.util.ArrayList;
import java.util.HashMap;
import java.util.List;
import java.util.Map;

import org.apache.commons.math3.distribution.NormalDistribution;
import org.apache.commons.math3.distribution.RealDistribution;
import org.apache.commons.math3.random.MersenneTwister;
import org.apache.commons.math3.random.RandomGenerator;
import org.deeplearning4j.berkeley.Pair;
import org.deeplearning4j.dbn.CDBN;
import org.deeplearning4j.gradient.NeuralNetworkGradientListener;
import org.deeplearning4j.gradient.multilayer.MultiLayerGradientListener;
import org.deeplearning4j.nn.activation.ActivationFunction;
import org.deeplearning4j.nn.activation.Sigmoid;
import org.deeplearning4j.nn.gradient.LogisticRegressionGradient;
import org.deeplearning4j.nn.gradient.MultiLayerGradient;
import org.deeplearning4j.nn.gradient.NeuralNetworkGradient;
import org.deeplearning4j.optimize.MultiLayerNetworkOptimizer;
import org.deeplearning4j.rbm.CRBM;
import org.deeplearning4j.rbm.RBM;
import org.deeplearning4j.transformation.MatrixTransform;
import org.jblas.DoubleMatrix;
import org.jblas.MatrixFunctions;
import org.slf4j.Logger;
import org.slf4j.LoggerFactory;



/**
 * A base class for a multi layer neural network with a logistic output layer
 * and multiple hidden layers.
 * @author Adam Gibson
 *
 */
public abstract class BaseMultiLayerNetwork implements Serializable,Persistable {



	private static Logger log = LoggerFactory.getLogger(BaseMultiLayerNetwork.class);
	private static final long serialVersionUID = -5029161847383716484L;
	//number of columns in the input matrix
	private int nIns;
	//the hidden layer sizes at each layer
	private int[] hiddenLayerSizes;
	//the number of outputs/labels for logistic regression
	private int nOuts;
	//number of layers
	private int nLayers;
	//the hidden layers
	private HiddenLayer[] sigmoidLayers;
	//logistic regression output layer (aka the softmax layer) for translating network outputs in to probabilities
	private LogisticRegression logLayer;
	private RandomGenerator rng;
	/* probability distribution for generation of weights */
	private RealDistribution dist;
	private double momentum = 0.1;
	//default training examples and associated layers
	private DoubleMatrix input,labels;
	private MultiLayerNetworkOptimizer optimizer;
	//activation function for each hidden layer
	private ActivationFunction activation = new Sigmoid();
	private boolean toDecode;
	//l2 regularization constant for weight decay
	private double l2 = 0.01;
	//whether to initialize layers
	private boolean shouldInit = true;
	//fan in for uniform distributions
	private double fanIn = -1;
	//whether to render weights or not; anything <=0 will not render the weights
	private int renderWeightsEveryNEpochs = -1;
	private boolean useRegularization = true;
	//sometimes we may need to transform weights; this allows a 
	//weight transform upon layer setup
	private Map<Integer,MatrixTransform> weightTransforms = new HashMap<>();
	//hidden bias transforms; for initialization
	private Map<Integer,MatrixTransform> hiddenBiasTransforms = new HashMap<>();
	//visible bias transforms for initialization
	private Map<Integer,MatrixTransform> visibleBiasTransforms = new HashMap<>();

	private boolean shouldBackProp = true;
	//whether to only train a certain number of epochs
	private boolean forceNumEpochs = false;
	//don't use sparsity by default
	private double sparsity = 0;
	//optional: used in normalizing input. This is used in saving the model for prediction purposes in normalizing incoming data
	private DoubleMatrix columnSums;
	//subtract input by column means for zero mean
	private DoubleMatrix  columnMeans;
	//divide by the std deviation
	private DoubleMatrix columnStds;
	private boolean initCalled = false;
	/*
	 * Use adagrad or not
	 */
	private boolean useAdaGrad = false;
	
	/*
	 * Hinton's Practical guide to RBMS:
	 * 
	 * Learning rate updates over time.
	 * Usually when weights have a large fan in (starting point for a random distribution during initialization)
	 * you want a smaller update rate.
	 * 
	 * For biases this can be bigger.
	 */
	public double learningRateUpdate = 0.95;
	/*
	 * Any neural networks used as layers.
	 * This will always have an equivalent sigmoid layer
	 * with shared weight matrices for training.
	 * 
	 * Typically, this is some mix of:
	 *        RBMs,Denoising AutoEncoders, or their Continuous counterparts
	 */
	public NeuralNetwork[] layers;

	/*
	 * The delta from the previous iteration to this iteration for
	 * cross entropy must change >= this amount in order to continue.
	 */
	public double errorTolerance = 0.0001;

	/* Gradient listeners for each neural network */
	protected Map<Integer,List<NeuralNetworkGradientListener>> gradientListeners = new HashMap<>();

	protected List<MultiLayerGradientListener> multiLayerGradientListeners = new ArrayList<>();
	
	
	/* Reflection/factory constructor */
	public BaseMultiLayerNetwork() {}

	public BaseMultiLayerNetwork(int n_ins, int[] hidden_layer_sizes, int n_outs, int n_layers, RandomGenerator rng) {
		this(n_ins,hidden_layer_sizes,n_outs,n_layers,rng,null,null);
	}


	public BaseMultiLayerNetwork(int nIn, int[] hiddenLayerSizes, int nOuts
			, int nLayers, RandomGenerator rng,DoubleMatrix input,DoubleMatrix labels) {
		this.nIns = nIn;
		this.hiddenLayerSizes = hiddenLayerSizes;
		this.input = input.dup();
		this.labels = labels.dup();

		if(hiddenLayerSizes.length != nLayers)
			throw new IllegalArgumentException("The number of hidden layer sizes must be equivalent to the nLayers argument which is a value of " + nLayers);

		this.nOuts = nOuts;
		this.nLayers = nLayers;

		this.sigmoidLayers = new HiddenLayer[nLayers];
		this.layers = createNetworkLayers(nLayers);

		
		
		if(rng == null)   
			this.rng = new MersenneTwister(123);


		else 
			this.rng = rng;  


		if(input != null) 
			initializeLayers(input);


	}

	/**
	 * Returns the -fanIn to fanIn
	 * coefficient used for initializing the
	 * weights.
	 * The default is 1 / nIns
	 * @return the fan in coefficient
	 */
	public double fanIn() {
		if(this.fanIn < 0)
			return 1.0 / nIns;
		return fanIn;
	}

	/* sanity check for hidden layer and inter layer dimensions */
	private void dimensionCheck() {

		for(int i = 0; i < nLayers; i++) {
			HiddenLayer h = sigmoidLayers[i];
			NeuralNetwork network = layers[i];
			h.getW().assertSameSize(network.getW());
			h.getB().assertSameSize(network.gethBias());

			if(i < nLayers - 1) {
				HiddenLayer h1 = sigmoidLayers[i + 1];
				NeuralNetwork network1 = layers[i + 1];
				if(h1.getnIn() != h.getnOut())
					throw new IllegalStateException("Invalid structure: hidden layer in for " + (i + 1) + " not equal to number of ins " + i);
				if(network.getnHidden() != network1.getnVisible())
					throw new IllegalStateException("Invalid structure: network hidden for " + (i + 1) + " not equal to number of visible " + i);

			}
		}

		if(sigmoidLayers[sigmoidLayers.length - 1].getnOut() != logLayer.getnIn())
			throw new IllegalStateException("Number of outputs for final hidden layer not equal to the number of logistic input units for output layer");


	}

	
	
	public double getReconstructionCrossEntropy() {
	    double sum = 0;
	    for(int i = 0; i < nLayers; i++) {
	    	sum += layers[i].getReConstructionCrossEntropy();
	    }
	    
	    sum /= (double) nLayers;
	    return sum;
	}
	
	
	/**
	 * Set as decoder for another neural net
	 * designed for encoding (primary output is
	 * encoding input)
	 * @param network the network to decode
	 */
	public void asDecoder(BaseMultiLayerNetwork network) {

		//need the plus 1 adjustment for handling inputs from
		//the logistic softmax of the output layer
		//of the encoder
		createNetworkLayers(network.nLayers + 1);
		this.layers = new NeuralNetwork[network.nLayers];
		this.sigmoidLayers = new HiddenLayer[network.nLayers];
		hiddenLayerSizes = new int[network.nLayers];
		this.nIns = network.nOuts;
		this.nOuts = network.nIns;
		this.nLayers = network.nLayers;
		this.dist = network.dist;


		int count = 0;
		for(int i = network.nLayers - 1; i >= 0; i--) {
			layers[count] = network.layers[i].clone();
			layers[count].setRng(network.layers[i].getRng());
			hiddenLayerSizes[count] = network.hiddenLayerSizes[i];

			count++;
		}
		this.rng = network.rng;


		//disable normal initialization
		shouldInit = false;
	}

	/**
	 * Base class for initializing the layers based on the input.
	 * This is meant for capturing numbers such as input columns or other things.
	 * @param input the input matrix for training
	 */
	public void initializeLayers(DoubleMatrix input) {
		if(input == null)
			throw new IllegalArgumentException("Unable to initialize layers with empty input");

		if(input.columns != nIns)
			throw new IllegalArgumentException(String.format("Unable to train on number of inputs; columns should be equal to number of inputs. Number of inputs was %d while number of columns was %d",nIns,input.columns));

		if(this.layers == null)
			this.layers = new NeuralNetwork[nLayers];

		for(int i = 0; i < hiddenLayerSizes.length; i++) 
			if(hiddenLayerSizes[i] < 1)
				throw new IllegalArgumentException("All hidden layer sizes must be >= 1");



		this.input = input.dup();
		if(!initCalled)
			init();
		else
			this.feedForward(input);
	}

	public void init() {
		DoubleMatrix layerInput = input;
		int inputSize;
		if(nLayers < 1)
			throw new IllegalStateException("Unable to create network layers; number specified is less than 1");

		if(this.dist == null)
			dist = new NormalDistribution(rng,0,.01,NormalDistribution.DEFAULT_INVERSE_ABSOLUTE_ACCURACY);
		
		this.layers = new NeuralNetwork[nLayers];

		// construct multi-layer
		for(int i = 0; i < this.nLayers; i++) {
			if(i == 0) 
				inputSize = this.nIns;
			else 
				inputSize = this.hiddenLayerSizes[i-1];

			if(i == 0) {
				// construct sigmoid_layer
				sigmoidLayers[i] = new HiddenLayer.Builder()
				.nIn(inputSize).nOut(this.hiddenLayerSizes[i]).withActivation(activation)
				.withRng(rng).withRng(rng).withInput(layerInput).dist(dist)
				.build();
			}
			else {
				if(this.input != null)
					layerInput = sigmoidLayers[i - 1].sample_h_given_v();
				// construct sigmoid_layer
				sigmoidLayers[i] = new HiddenLayer.Builder()
				.nIn(inputSize).nOut(this.hiddenLayerSizes[i]).withActivation(activation)
				.withRng(rng).withRng(rng).withInput(layerInput).dist(dist)
				.build();

			}

			this.layers[i] = createLayer(layerInput,inputSize, this.hiddenLayerSizes[i], this.sigmoidLayers[i].getW(), this.sigmoidLayers[i].getB(), null, rng,i);

		}

		// layer for output using LogisticRegression
		this.logLayer = new LogisticRegression.Builder().useAdaGrad(useAdaGrad)
		.useRegularization(useRegularization).numberOfInputs(this.hiddenLayerSizes[this.nLayers-1])
		.numberOfOutputs(nOuts).withL2(l2).build();
		dimensionCheck();
		applyTransforms();
		initCalled = true;

	}


	public  Map<Integer, MatrixTransform> getHiddenBiasTransforms() {
		return hiddenBiasTransforms;
	}

	public  Map<Integer, MatrixTransform> getVisibleBiasTransforms() {
		return visibleBiasTransforms;
	}

	public  int getnIns() {
		return nIns;
	}

	public  void setnIns(int nIns) {
		this.nIns = nIns;
	}

	public  int getnOuts() {
		return nOuts;
	}

	public  void setnOuts(int nOuts) {
		this.nOuts = nOuts;
	}

	public  int getnLayers() {
		return nLayers;
	}

	public  void setnLayers(int nLayers) {
		this.nLayers = nLayers;
	}

	public  double getMomentum() {
		return momentum;
	}

	public  void setMomentum(double momentum) {
		this.momentum = momentum;
	}

	public  double getL2() {
		return l2;
	}

	public  void setL2(double l2) {
		this.l2 = l2;
	}

	public  boolean isUseRegularization() {
		return useRegularization;
	}

	public  void setUseRegularization(boolean useRegularization) {
		this.useRegularization = useRegularization;
	}

	public  void setSigmoidLayers(HiddenLayer[] sigmoidLayers) {
		this.sigmoidLayers = sigmoidLayers;
	}

	public  void setLogLayer(LogisticRegression logLayer) {
		this.logLayer = logLayer;
	}

	public  void setShouldBackProp(boolean shouldBackProp) {
		this.shouldBackProp = shouldBackProp;
	}

	public  void setLayers(NeuralNetwork[] layers) {
		this.layers = layers;
	}

	protected void initializeNetwork(NeuralNetwork network) {
		network.setFanIn(fanIn);
		network.setRenderEpochs(this.renderWeightsEveryNEpochs);
	}


	public void finetune(double lr, int epochs) {
		finetune(this.labels,lr,epochs);

	}

	/**
	 * Gets the multi layer gradient for this network.
	 * This includes calculating the gradients for each layer
	 * @param params the params to pass (k, corruption level,...)
	 * @param lr the learning rate to use for logistic regression
	 * @return the multi layer gradient for the whole network
	 */
	public MultiLayerGradient getGradient(Object[] params) {
		List<NeuralNetworkGradient> gradient = new ArrayList<NeuralNetworkGradient>();
		for(NeuralNetwork network : layers) {
			gradient.add(network.getGradient(params));
		}

<<<<<<< HEAD
		LogisticRegressionGradient g2 = logLayer.getGradient();
		return new MultiLayerGradient(gradient,g2);
=======
		LogisticRegressionGradient g2 = logLayer.getGradient(lr);
		

		MultiLayerGradient ret =  new MultiLayerGradient(gradient,g2);
		
		if(multiLayerGradientListeners != null && !multiLayerGradientListeners.isEmpty()) {
			for(MultiLayerGradientListener listener : multiLayerGradientListeners) {
				listener.onMultiLayerGradient(ret);
			}
		}
	
		return ret;
>>>>>>> decbc47a
	}



	public  DoubleMatrix getLabels() {
		return labels;
	}

	public  LogisticRegression getLogLayer() {
		return logLayer;
	}

	/**
	 * Note that if input isn't null
	 * and the layers are null, this is a way
	 * of initializing the neural network
	 * @param input
	 */
	public  void setInput(DoubleMatrix input) {
		this.input = input;
		if(input != null && this.layers == null)
			this.initializeLayers(input);
	}

	public  DoubleMatrix getInput() {
		return input;
	}

	public  HiddenLayer[] getSigmoidLayers() {
		return sigmoidLayers;
	}

	public  NeuralNetwork[] getLayers() {
		return layers;
	}

	/**
	 * Compute activations from input to output of the output layer
	 * @return the list of activations for each layer
	 */
	public  List<DoubleMatrix> feedForward(DoubleMatrix input) {
		if(this.input == null)
			throw new IllegalStateException("Unable to perform feed forward; no input found");
		DoubleMatrix currInput = input;

		List<DoubleMatrix> activations = new ArrayList<>();
		activations.add(currInput);

		for(int i = 0; i < nLayers; i++) {
			getLayers()[i].setInput(currInput);
			currInput = getSigmoidLayers()[i].activate(currInput);
			activations.add(currInput);
		}

		activations.add(getLogLayer().predict(currInput));
		return activations;
	}

	private  void computeDeltas(List<Pair<DoubleMatrix,DoubleMatrix>> deltaRet) {
		DoubleMatrix[] gradients = new DoubleMatrix[nLayers + 2];
		DoubleMatrix[] deltas = new DoubleMatrix[nLayers + 2];
		ActivationFunction derivative = sigmoidLayers[0].getActivationFunction();
		//- y - h
		DoubleMatrix delta = null;
		List<DoubleMatrix> activations = feedForward(getInput());

		/*
		 * Precompute activations and z's (pre activation network outputs)
		 */
		List<DoubleMatrix> weights = new ArrayList<>();
		for(int j = 0; j < getLayers().length; j++)
			weights.add(getLayers()[j].getW());
		weights.add(getLogLayer().getW());

		DoubleMatrix labels = predict(getInput());


		//errors 
		for(int i = nLayers + 1; i >= 0; i--) {
			//output layer
			if(i >= nLayers + 1) {
				DoubleMatrix z = activations.get(i);


				//- y - h
				delta = labels.sub(z).neg();

				//(- y - h) .* f'(z^l) where l is the output layer
				DoubleMatrix initialDelta = delta.mul(derivative.applyDerivative(z));
				deltas[i] = initialDelta;

			}
			else {
				//derivative i + 1; aka gradient for bias
				delta = deltas[i + 1];
				DoubleMatrix w = weights.get(i).transpose();
				DoubleMatrix z = activations.get(i);
				DoubleMatrix a = activations.get(i);
				//W^t * error^l + 1

				DoubleMatrix error = delta.mmul(w);
				deltas[i] = error;

				error = error.mul(derivative.applyDerivative(z));

				deltas[i] = error;

				//calculate gradient for layer
				DoubleMatrix lastLayerDelta = deltas[i + 1].transpose();
				DoubleMatrix newGradient = lastLayerDelta.mmul(a);

				gradients[i] = newGradient.div(getInput().rows);
			}

		}

		for(int i = 0; i < gradients.length; i++) 
			deltaRet.add(new Pair<>(gradients[i],deltas[i]));

	}




	@Override
	public BaseMultiLayerNetwork clone() {
		BaseMultiLayerNetwork ret = new Builder<>().withClazz(getClass()).buildEmpty();
		ret.update(this);
		return ret;
	}

	/**
	 * Backpropagation of errors for weights
	 * @param lr the learning rate to use
	 * @param epochs  the number of epochs to iterate (this is already called in finetune)
	 */
	public void backProp(double lr,int epochs) {

		Double lastEntropy = null;
		//store a copy of the network for when binary cross entropy gets
		//worse after an iteration
		BaseMultiLayerNetwork revert = clone();
		//sgd style; only train a certain number of epochs
		if(forceNumEpochs) {
			for(int i = 0; i < epochs; i++) {
				backPropStep(lastEntropy,revert,lr,i);
				lastEntropy = negativeLogLikelihood();
			}
		}

		else {
			//train till back prop converges
			int count = 0;
			while(backPropStep(lastEntropy,revert,lr,count)) {
				count++;
				lastEntropy = this.negativeLogLikelihood();
			}
		}
	}


	/**
	 * Do a back prop iteration.
	 * This involves computing the activations, tracking the last layers weights
	 * to revert to in case of convergence, the learning rate being used to train 
	 * and the current epoch
	 * @param lastEntropy the last error to be had on the previous epoch
	 * @param revert the best network so far
	 * @param lr the learning rate to use for training
	 * @param epoch the epoch to use
	 * @return whether the training should converge or not
	 */
	protected boolean backPropStep(Double lastEntropy,BaseMultiLayerNetwork revert,double lr,int epoch) {
		//feedforward to compute activations
		//initial error
		double error = this.negativeLogLikelihood();
		if(lastEntropy == null) {
			lastEntropy = error;
		}

		else if(error == lastEntropy) {
			log.info("Converged; no more stepping appears to do anything");
			return false;
		}

		else if(error > lastEntropy || Double.isNaN(error) || Double.isInfinite(error)) {
			log.info("Error greater than previous; found global minima; converging");
			update(revert);
			return false;
		}
		else if(error < lastEntropy ) {
			lastEntropy = error;
			revert = clone();
			log.info("Found better error on epoch " + epoch + " " + lastEntropy);
		}

		//precompute deltas
		List<Pair<DoubleMatrix,DoubleMatrix>> deltas = new ArrayList<>();
		//compute derivatives and gradients given activations
		computeDeltas(deltas);


		for(int l = 0; l < nLayers; l++) {
			DoubleMatrix add = deltas.get(l).getFirst().div(input.rows).mul(lr);
			add.divi(input.rows);
			//l2
			if(useRegularization) {
				add.muli(layers[l].getW().mul(l2));
			}

			//update W
			layers[l].setW(layers[l].getW().add(add.mul(lr)));
			sigmoidLayers[l].setW(layers[l].getW());


			//update hidden bias
			DoubleMatrix deltaColumnSums = deltas.get(l + 1).getSecond().columnSums();
			deltaColumnSums.divi(input.rows);

			getLayers()[l].gethBias().addi(deltaColumnSums.mul(lr));
			getSigmoidLayers()[l].setB(getLayers()[l].gethBias());
		}


		getLogLayer().getW().addi(deltas.get(nLayers).getFirst());
		return true;

	}


	/**
	 * Run SGD based on the given labels
	 * @param labels the labels to use
	 * @param lr the learning rate during training
	 * @param epochs the number of times to iterate
	 */
	public void finetune(DoubleMatrix labels,double lr, int epochs) {
		if(labels != null)
			this.labels = labels;
		optimizer = new MultiLayerNetworkOptimizer(this,lr);
		optimizer.optimize(this.labels, lr,epochs);
	}



	/**
	 * Label the probabilities of the input
	 * @param x the input to label
	 * @return a vector of probabilities
	 * given each label.
	 * 
	 * This is typically of the form:
	 * [0.5, 0.5] or some other probability distribution summing to one
	 */
	public DoubleMatrix predict(DoubleMatrix x) {
		if(columnSums != null) {
			for(int i = 0; i < x.columns; i++) {
				DoubleMatrix col = x.getColumn(i);
				col = col.div(columnSums.get(0,i));
				x.putColumn(i, col);
			}
		}

		if(columnMeans != null) {
			for(int i = 0; i < x.columns; i++) {
				DoubleMatrix col = x.getColumn(i);
				col = col.sub(columnMeans.get(0,i));
				x.putColumn(i, col);
			}
		}

		if(columnStds != null) {
			for(int i = 0; i < x.columns; i++) {
				DoubleMatrix col = x.getColumn(i);
				col = col.div(columnStds.get(0,i));
				x.putColumn(i, col);
			}
		}


		if(this.input == null) {
			this.initializeLayers(x);
		}

		DoubleMatrix input = x;
		for(int i = 0; i < nLayers; i++) 
			input = sigmoidLayers[i].activate(input);

		return logLayer.predict(input);
	}


	/**
	 * Reconstructs the input.
	 * This is equivalent functionality to a 
	 * deep autoencoder.
	 * @param x the input to reconstruct
	 * @param layerNum the layer to output for encoding
	 * @return a reconstructed matrix
	 * relative to the size of the last hidden layer.
	 * This is great for data compression and visualizing
	 * high dimensional data (or just doing dimensionality reduction).
	 * 
	 * This is typically of the form:
	 * [0.5, 0.5] or some other probability distribution summing to one
	 */
	public DoubleMatrix reconstruct(DoubleMatrix x,int layerNum) {
		if(layerNum > nLayers || layerNum < 0)
			throw new IllegalArgumentException("Layer number " + layerNum + " does not exist");

		if(columnSums != null) {
			for(int i = 0; i < x.columns; i++) {
				DoubleMatrix col = x.getColumn(i);
				col = col.div(columnSums.get(0,i));
				x.putColumn(i, col);
			}
		}

		if(columnMeans != null) {
			for(int i = 0; i < x.columns; i++) {
				DoubleMatrix col = x.getColumn(i);
				col = col.sub(columnMeans.get(0,i));
				x.putColumn(i, col);
			}
		}

		if(columnStds != null) {
			for(int i = 0; i < x.columns; i++) {
				DoubleMatrix col = x.getColumn(i);
				col = col.div(columnStds.get(0,i));
				x.putColumn(i, col);
			}
		}

		DoubleMatrix input = x;
		for(int i = 0; i < layerNum; i++) {
			HiddenLayer layer = sigmoidLayers[i];
			input = layer.activate(input);

		}
		return input;
	}

	public DoubleMatrix reconstruct(DoubleMatrix x) {
		return reconstruct(x,sigmoidLayers.length);
	}


	/**
	 * Serializes this to the output stream.
	 * @param os the output stream to write to
	 */
	public void write(OutputStream os) {
		try {
			ObjectOutputStream oos = new ObjectOutputStream(os);
			oos.writeObject(this);

		} catch (IOException e) {
			throw new RuntimeException(e);
		}

	}

	/**
	 * Load (using {@link ObjectInputStream}
	 * @param is the input stream to load from (usually a file)
	 */
	public void load(InputStream is) {
		try {
			ObjectInputStream ois = new ObjectInputStream(is);
			BaseMultiLayerNetwork loaded = (BaseMultiLayerNetwork) ois.readObject();
			update(loaded);
		} catch (Exception e) {
			throw new RuntimeException(e);
		}

	}

	/**
	 * Load (using {@link ObjectInputStream}
	 * @param is the input stream to load from (usually a file)
	 */
	public static BaseMultiLayerNetwork loadFromFile(InputStream is) {
		try {
			ObjectInputStream ois = new ObjectInputStream(is);
			log.info("Loading network model...");

			BaseMultiLayerNetwork loaded = (BaseMultiLayerNetwork) ois.readObject();
			return loaded;
		} catch (Exception e) {
			throw new RuntimeException(e);
		}

	}



	/**
	 * Assigns the parameters of this model to the ones specified by this
	 * network. This is used in loading from input streams, factory methods, etc
	 * @param network the network to get parameters from
	 */
	protected void update(BaseMultiLayerNetwork network) {
		
		
		
		if(network.layers != null && network.layers.length > 0) {
			this.layers = new NeuralNetwork[network.layers.length];
			for(int i = 0; i < layers.length; i++) 
				this.layers[i] = network.layers[i].clone();

		}

		this.useAdaGrad = network.useAdaGrad;
		this.hiddenLayerSizes = network.hiddenLayerSizes;
		if(network.logLayer != null)
			this.logLayer = network.logLayer.clone();
		this.nIns = network.nIns;
		this.nLayers = network.nLayers;
		this.nOuts = network.nOuts;
		this.rng = network.rng;
		this.dist = network.dist;
		this.activation = network.activation;
		this.useRegularization = network.useRegularization;
		this.columnMeans = network.columnMeans;
		this.columnStds = network.columnStds;
		this.columnSums = network.columnSums;
		this.errorTolerance = network.errorTolerance;
		this.renderWeightsEveryNEpochs = network.renderWeightsEveryNEpochs;
		this.forceNumEpochs = network.forceNumEpochs;
		this.input = network.input;
		this.l2 = network.l2;
		this.fanIn = network.fanIn;
		this.labels =  network.labels;
		this.momentum = network.momentum;
		this.learningRateUpdate = network.learningRateUpdate;
		this.shouldBackProp = network.shouldBackProp;
		this.weightTransforms = network.weightTransforms;
		this.sparsity = network.sparsity;
		this.toDecode = network.toDecode;
		this.visibleBiasTransforms = network.visibleBiasTransforms;
		this.hiddenBiasTransforms = network.hiddenBiasTransforms;
		
		if(network.sigmoidLayers != null && network.sigmoidLayers.length > 0) {
			this.sigmoidLayers = new HiddenLayer[network.sigmoidLayers.length];
			for(int i = 0; i < sigmoidLayers.length; i++)
				this.sigmoidLayers[i] = network.sigmoidLayers[i].clone();

		}


	}

	/**
	 * Negative log likelihood of the model
	 * @return the negative log likelihood of the model
	 */
	public  double negativeLogLikelihood() {
		double ret  = 0.0;
		for(int i = 0; i < nLayers; i++) {
			double sum = (MatrixFunctions.pow(layers[i].getW(),2).sum()/ 2.0);
			if(useRegularization)
				ret += sum  * l2;
			else
				ret += sum;
		}
		double sum = (MatrixFunctions.pow(logLayer.getW(),2).sum()/ 2.0);
		if(useRegularization)
			ret +=  sum * l2;

		else 
			ret += sum;

		return ret;
	}

	/**
	 * Train the network running some unsupervised 
	 * pretraining followed by SGD/finetune
	 * @param input the input to train on
	 * @param labels the labels for the training examples(a matrix of the following format:
	 * [0,1,0] where 0 represents the labels its not and 1 represents labels for the positive outcomes 
	 * @param otherParams the other parameters for child classes (algorithm specific parameters such as corruption level for SDA)
	 */
	public abstract void trainNetwork(DoubleMatrix input,DoubleMatrix labels,Object[] otherParams);



	/**
	 * Pretrain the network with the given parameters 
	 * @param input the input to train ons
	 * @param otherParams the other parameters for child classes (algorithm specific parameters such as corruption level for SDA)
	 */
	public abstract void pretrain(DoubleMatrix input,Object[] otherParams);


	protected void applyTransforms() {
		if(layers == null || layers.length < 1) {
			throw new IllegalStateException("Layers not initialized");
		}

		for(int i = 0; i < layers.length; i++) {
			if(weightTransforms.containsKey(i)) 
				layers[i].setW(weightTransforms.get(i).apply(layers[i].getW()));
			if(hiddenBiasTransforms.containsKey(i))
				layers[i].sethBias(getHiddenBiasTransforms().get(i).apply(layers[i].gethBias()));
			if(this.visibleBiasTransforms.containsKey(i))
				layers[i].setvBias(getVisibleBiasTransforms().get(i).apply(layers[i].getvBias()));
		}
	}


	public boolean isShouldBackProp() {
		return shouldBackProp;
	}

	/**
	 * Creates a layer depending on the index.
	 * The main reason this matters is for continuous variations such as the {@link CDBN}
	 * where the first layer needs to be an {@link CRBM} for continuous inputs.
	 * 
	 * Please be sure to call super.initializeNetwork
	 * 
	 * to handle the passing of baseline parameters such as fanin
	 * and rendering.
	 * 
	 * @param input the input to the layer
	 * @param nVisible the number of visible inputs
	 * @param nHidden the number of hidden units
	 * @param W the weight vector
	 * @param hbias the hidden bias
	 * @param vBias the visible bias
	 * @param rng the rng to use (THiS IS IMPORTANT; YOU DO NOT WANT TO HAVE A MIS REFERENCED RNG OTHERWISE NUMBERS WILL BE MEANINGLESS)
	 * @param index the index of the layer
	 * @return a neural network layer such as {@link RBM} 
	 */
	public abstract NeuralNetwork createLayer(DoubleMatrix input,int nVisible,int nHidden, DoubleMatrix W,DoubleMatrix hbias,DoubleMatrix vBias,RandomGenerator rng,int index);


	public abstract NeuralNetwork[] createNetworkLayers(int numLayers);


	/**
	 * Merges this network with the other one.
	 * This is a weight averaging with the update of:
	 * a += b - a / n
	 * where a is a matrix on the network
	 * b is the incoming matrix and n
	 * is the batch size.
	 * This update is performed across the network layers
	 * as well as hidden layers and logistic layers
	 * 
	 * @param network the network to merge with
	 * @param batchSize the batch size (number of training examples)
	 * to average by
	 */
	public void merge(BaseMultiLayerNetwork network,int batchSize) {
		if(network.nLayers != nLayers)
			throw new IllegalArgumentException("Unable to merge networks that are not of equal length");
		for(int i = 0; i < nLayers; i++) {
			NeuralNetwork n = layers[i];
			NeuralNetwork otherNetwork = network.layers[i];
			n.merge(otherNetwork, batchSize);
			//tied weights: must be updated at the same time
			getSigmoidLayers()[i].setB(n.gethBias());
			getSigmoidLayers()[i].setW(n.getW());

		}

		getLogLayer().merge(network.logLayer, batchSize);
	}

	/**
	 * Transposes this network to turn it in to 
	 * ad encoder for the given auto encoder networkk
	 * @param network the network to decode
	 */
	public void encode(BaseMultiLayerNetwork network) {
		this.createNetworkLayers(network.nLayers);
		this.layers = new NeuralNetwork[network.nLayers];
		hiddenLayerSizes = new int[nLayers];

		int count = 0;
		for(int i = nLayers - 1; i > 0; i--) {
			NeuralNetwork n = network.layers[i].clone();
			//tied weights: must be updated at the same time
			HiddenLayer l = network.sigmoidLayers[i].clone();
			layers[count] = n;
			sigmoidLayers[count] = l;
			hiddenLayerSizes[count] = network.hiddenLayerSizes[i];
			count++;
		}

		this.logLayer = new LogisticRegression(hiddenLayerSizes[nLayers - 1],network.input.columns);

	}


	public boolean isForceNumEpochs() {
		return forceNumEpochs;
	}



	public DoubleMatrix getColumnSums() {
		return columnSums;
	}

	public void setColumnSums(DoubleMatrix columnSums) {
		this.columnSums = columnSums;
	}

	public  int[] getHiddenLayerSizes() {
		return hiddenLayerSizes;
	}

	public  void setHiddenLayerSizes(int[] hiddenLayerSizes) {
		this.hiddenLayerSizes = hiddenLayerSizes;
	}

	public  RandomGenerator getRng() {
		return rng;
	}

	public  void setRng(RandomGenerator rng) {
		this.rng = rng;
	}

	public  RealDistribution getDist() {
		return dist;
	}

	public  void setDist(RealDistribution dist) {
		this.dist = dist;
	}

	public  MultiLayerNetworkOptimizer getOptimizer() {
		return optimizer;
	}

	public  void setOptimizer(MultiLayerNetworkOptimizer optimizer) {
		this.optimizer = optimizer;
	}

	public  ActivationFunction getActivation() {
		return activation;
	}

	public  void setActivation(ActivationFunction activation) {
		this.activation = activation;
	}

	public  boolean isToDecode() {
		return toDecode;
	}

	public  void setToDecode(boolean toDecode) {
		this.toDecode = toDecode;
	}

	public  boolean isShouldInit() {
		return shouldInit;
	}

	public  void setShouldInit(boolean shouldInit) {
		this.shouldInit = shouldInit;
	}

	public  double getFanIn() {
		return fanIn;
	}

	public  void setFanIn(double fanIn) {
		this.fanIn = fanIn;
	}

	public  int getRenderWeightsEveryNEpochs() {
		return renderWeightsEveryNEpochs;
	}

	public  void setRenderWeightsEveryNEpochs(
			int renderWeightsEveryNEpochs) {
		this.renderWeightsEveryNEpochs = renderWeightsEveryNEpochs;
	}

	public  Map<Integer, MatrixTransform> getWeightTransforms() {
		return weightTransforms;
	}

	public  void setWeightTransforms(
			Map<Integer, MatrixTransform> weightTransforms) {
		this.weightTransforms = weightTransforms;
	}

	public  double getSparsity() {
		return sparsity;
	}

	public  void setSparsity(double sparsity) {
		this.sparsity = sparsity;
	}

	public  double getLearningRateUpdate() {
		return learningRateUpdate;
	}

	public  void setLearningRateUpdate(double learningRateUpdate) {
		this.learningRateUpdate = learningRateUpdate;
	}

	public  double getErrorTolerance() {
		return errorTolerance;
	}

	public  void setErrorTolerance(double errorTolerance) {
		this.errorTolerance = errorTolerance;
	}

	public  void setLabels(DoubleMatrix labels) {
		this.labels = labels;
	}

	public  void setForceNumEpochs(boolean forceNumEpochs) {
		this.forceNumEpochs = forceNumEpochs;
	}



	public DoubleMatrix getColumnMeans() {
		return columnMeans;
	}

	public void setColumnMeans(DoubleMatrix columnMeans) {
		this.columnMeans = columnMeans;
	}

	public DoubleMatrix getColumnStds() {
		return columnStds;
	}

	public void setColumnStds(DoubleMatrix columnStds) {
		this.columnStds = columnStds;
	}



	public  boolean isUseAdaGrad() {
		return useAdaGrad;
	}

	public  void setUseAdaGrad(boolean useAdaGrad) {
		this.useAdaGrad = useAdaGrad;
	}



	public static class Builder<E extends BaseMultiLayerNetwork> {
		protected Class<? extends BaseMultiLayerNetwork> clazz;
		private E ret;
		private int nIns;
		private int[] hiddenLayerSizes;
		private int nOuts;
		private int nLayers;
		private RandomGenerator rng = new MersenneTwister(1234);
		private DoubleMatrix input,labels;
		private ActivationFunction activation;
		private boolean decode = false;
		private double fanIn = -1;
		private int renderWeithsEveryNEpochs = -1;
		private double l2 = 0.01;
		private boolean useRegularization = true;
		private double momentum;
		private RealDistribution dist;
		protected Map<Integer,MatrixTransform> weightTransforms = new HashMap<>();
		protected boolean backProp = true;
		protected boolean shouldForceEpochs = false;
		private double sparsity = 0;
		private Map<Integer,MatrixTransform> hiddenBiasTransforms = new HashMap<>();
		private Map<Integer,MatrixTransform> visibleBiasTransforms = new HashMap<>();
		private boolean useAdaGrad = false;
		private Map<Integer,List<NeuralNetworkGradientListener>> gradientListeners = new HashMap<>();
		private List<MultiLayerGradientListener> multiLayerGradientListeners = new ArrayList<>();
		
		
		
		public Builder<E> withMultiLayerGradientListeners(List<MultiLayerGradientListener> multiLayerGradientListeners) {
			this.multiLayerGradientListeners.addAll(multiLayerGradientListeners);
			return this;
		}
		
		public Builder<E> withGradientListeners(Map<Integer,List<NeuralNetworkGradientListener>> gradientListeners) {
			this.gradientListeners.putAll(gradientListeners);
			return this;
		}
		
		public Builder<E> useAdGrad(boolean useAdaGrad) {
			this.useAdaGrad = useAdaGrad;
			return this;
		}

		public Builder<E> withSparsity(double sparsity) {
			this.sparsity = sparsity;
			return this;
		}


		public Builder<E> withVisibleBiasTransforms(Map<Integer,MatrixTransform> visibleBiasTransforms) {
			this.visibleBiasTransforms = visibleBiasTransforms;
			return this;
		}

		public Builder<E> withHiddenBiasTransforms(Map<Integer,MatrixTransform> hiddenBiasTransforms) {
			this.hiddenBiasTransforms = hiddenBiasTransforms;
			return this;
		}

		/**
		 * Forces use of number of epochs for training
		 * SGD style rather than conjugate gradient
		 * @return
		 */
		public Builder<E> forceEpochs() {
			shouldForceEpochs = true;
			return this;
		}

		/**
		 * Disables back propagation
		 * @return
		 */
		public Builder<E> disableBackProp() {
			backProp = false;
			return this;
		}

		/**
		 * Transform the weights at the given layer
		 * @param layer the layer to transform
		 * @param transform the function used for transformation
		 * @return
		 */
		public Builder<E> transformWeightsAt(int layer,MatrixTransform transform) {
			weightTransforms.put(layer,transform);
			return this;
		}

		/**
		 * A map of transformations for transforming
		 * the given layers
		 * @param transforms
		 * @return
		 */
		public Builder<E> transformWeightsAt(Map<Integer,MatrixTransform> transforms) {
			weightTransforms.putAll(transforms);
			return this;
		}

		/**
		 * Probability distribution for generating weights
		 * @param dist
		 * @return
		 */
		public Builder<E> withDist(RealDistribution dist) {
			this.dist = dist;
			return this;
		}

		/**
		 * Specify momentum
		 * @param momentum
		 * @return
		 */
		public Builder<E> withMomentum(double momentum) {
			this.momentum = momentum;
			return this;
		}

		/**
		 * Use l2 reg
		 * @param useRegularization
		 * @return
		 */
		public Builder<E> useRegularization(boolean useRegularization) {
			this.useRegularization = useRegularization;
			return this;
		}

		/**
		 * L2 coefficient
		 * @param l2
		 * @return
		 */
		public Builder<E> withL2(double l2) {
			this.l2 = l2;
			return this;
		}

		/**
		 * Whether to plot weights or not
		 * @param everyN
		 * @return
		 */
		public Builder<E> renderWeights(int everyN) {
			this.renderWeithsEveryNEpochs = everyN;
			return this;
		}

		public Builder<E> withFanIn(Double fanIn) {
			this.fanIn = fanIn;
			return this;
		}

		/**
		 * Pick an activation function, default is sigmoid
		 * @param activation
		 * @return
		 */
		public Builder<E> withActivation(ActivationFunction activation) {
			this.activation = activation;
			return this;
		}


		public Builder<E> numberOfInputs(int nIns) {
			this.nIns = nIns;
			return this;
		}

		/**
		 * Whether the network is a decoder for an auto encoder
		 * @param decode
		 * @return
		 */
		public Builder<E> decodeNetwork(boolean decode) {
			this.decode = decode;
			return this;
		}

		public Builder<E> hiddenLayerSizes(int[] hiddenLayerSizes) {
			this.hiddenLayerSizes = hiddenLayerSizes;
			this.nLayers = hiddenLayerSizes.length;
			return this;
		}

		public Builder<E> numberOfOutPuts(int nOuts) {
			this.nOuts = nOuts;
			return this;
		}

		public Builder<E> withRng(RandomGenerator gen) {
			this.rng = gen;
			return this;
		}

		public Builder<E> withInput(DoubleMatrix input) {
			this.input = input;
			return this;
		}

		public Builder<E> withLabels(DoubleMatrix labels) {
			this.labels = labels;
			return this;
		}

		public Builder<E> withClazz(Class<? extends BaseMultiLayerNetwork> clazz) {
			this.clazz =  clazz;
			return this;
		}


		@SuppressWarnings("unchecked")
		public E buildEmpty() {
			try {
				return (E) clazz.newInstance();
			} catch (Exception e) {
				throw new RuntimeException(e);
			} 
		}

		@SuppressWarnings("unchecked")
		public E build() {
			try {
				ret = (E) clazz.newInstance();
				ret.setInput(this.input);
				ret.setnOuts(this.nOuts);
				ret.setnIns(this.nIns);
				ret.setLabels(this.labels);
				ret.setHiddenLayerSizes(this.hiddenLayerSizes);
				ret.setnLayers(this.nLayers);
				ret.setRng(this.rng);
				ret.setShouldBackProp(this.backProp);
				ret.setSigmoidLayers(new HiddenLayer[ret.getnLayers()]);
				ret.setToDecode(decode);
				ret.setInput(this.input);
				ret.setMomentum(momentum);
				ret.setLabels(labels);
				ret.setFanIn(fanIn);
				ret.setSparsity(sparsity);
				ret.setRenderWeightsEveryNEpochs(renderWeithsEveryNEpochs);
				ret.setL2(l2);
				ret.setForceNumEpochs(shouldForceEpochs);
				ret.setUseRegularization(useRegularization);
				ret.setUseAdaGrad(useAdaGrad);
				if(activation != null)
					ret.setActivation(activation);
				if(dist != null)
					ret.setDist(dist);
				ret.getWeightTransforms().putAll(weightTransforms);
				ret.getVisibleBiasTransforms().putAll(visibleBiasTransforms);
				ret.getHiddenBiasTransforms().putAll(hiddenBiasTransforms);
				ret.gradientListeners.putAll(gradientListeners);
				ret.multiLayerGradientListeners.addAll(multiLayerGradientListeners);
				
				if(hiddenLayerSizes == null)
					throw new IllegalStateException("Unable to build network, no hidden layer sizes defined");

				ret.init();
				return ret;
			} catch (InstantiationException | IllegalAccessException e) {
				throw new RuntimeException(e);
			}

		}

	}


}<|MERGE_RESOLUTION|>--- conflicted
+++ resolved
@@ -102,7 +102,7 @@
 	 * Use adagrad or not
 	 */
 	private boolean useAdaGrad = false;
-	
+
 	/*
 	 * Hinton's Practical guide to RBMS:
 	 * 
@@ -133,8 +133,8 @@
 	protected Map<Integer,List<NeuralNetworkGradientListener>> gradientListeners = new HashMap<>();
 
 	protected List<MultiLayerGradientListener> multiLayerGradientListeners = new ArrayList<>();
-	
-	
+
+
 	/* Reflection/factory constructor */
 	public BaseMultiLayerNetwork() {}
 
@@ -159,8 +159,8 @@
 		this.sigmoidLayers = new HiddenLayer[nLayers];
 		this.layers = createNetworkLayers(nLayers);
 
-		
-		
+
+
 		if(rng == null)   
 			this.rng = new MersenneTwister(123);
 
@@ -214,19 +214,19 @@
 
 	}
 
-	
-	
+
+
 	public double getReconstructionCrossEntropy() {
-	    double sum = 0;
-	    for(int i = 0; i < nLayers; i++) {
-	    	sum += layers[i].getReConstructionCrossEntropy();
-	    }
-	    
-	    sum /= (double) nLayers;
-	    return sum;
-	}
-	
-	
+		double sum = 0;
+		for(int i = 0; i < nLayers; i++) {
+			sum += layers[i].getReConstructionCrossEntropy();
+		}
+
+		sum /= (double) nLayers;
+		return sum;
+	}
+
+
 	/**
 	 * Set as decoder for another neural net
 	 * designed for encoding (primary output is
@@ -299,7 +299,7 @@
 
 		if(this.dist == null)
 			dist = new NormalDistribution(rng,0,.01,NormalDistribution.DEFAULT_INVERSE_ABSOLUTE_ACCURACY);
-		
+
 		this.layers = new NeuralNetwork[nLayers];
 
 		// construct multi-layer
@@ -333,8 +333,8 @@
 
 		// layer for output using LogisticRegression
 		this.logLayer = new LogisticRegression.Builder().useAdaGrad(useAdaGrad)
-		.useRegularization(useRegularization).numberOfInputs(this.hiddenLayerSizes[this.nLayers-1])
-		.numberOfOutputs(nOuts).withL2(l2).build();
+				.useRegularization(useRegularization).numberOfInputs(this.hiddenLayerSizes[this.nLayers-1])
+				.numberOfOutputs(nOuts).withL2(l2).build();
 		dimensionCheck();
 		applyTransforms();
 		initCalled = true;
@@ -437,24 +437,23 @@
 		for(NeuralNetwork network : layers) {
 			gradient.add(network.getGradient(params));
 		}
-
-<<<<<<< HEAD
-		LogisticRegressionGradient g2 = logLayer.getGradient();
-		return new MultiLayerGradient(gradient,g2);
-=======
+		
+		double lr = 0.01;
+		if(params.length >= 2)
+		   lr = (double) params[1];
+
 		LogisticRegressionGradient g2 = logLayer.getGradient(lr);
-		
+
 
 		MultiLayerGradient ret =  new MultiLayerGradient(gradient,g2);
-		
+
 		if(multiLayerGradientListeners != null && !multiLayerGradientListeners.isEmpty()) {
 			for(MultiLayerGradientListener listener : multiLayerGradientListeners) {
 				listener.onMultiLayerGradient(ret);
 			}
 		}
-	
+
 		return ret;
->>>>>>> decbc47a
 	}
 
 
@@ -858,9 +857,9 @@
 	 * @param network the network to get parameters from
 	 */
 	protected void update(BaseMultiLayerNetwork network) {
-		
-		
-		
+
+
+
 		if(network.layers != null && network.layers.length > 0) {
 			this.layers = new NeuralNetwork[network.layers.length];
 			for(int i = 0; i < layers.length; i++) 
@@ -897,7 +896,7 @@
 		this.toDecode = network.toDecode;
 		this.visibleBiasTransforms = network.visibleBiasTransforms;
 		this.hiddenBiasTransforms = network.hiddenBiasTransforms;
-		
+
 		if(network.sigmoidLayers != null && network.sigmoidLayers.length > 0) {
 			this.sigmoidLayers = new HiddenLayer[network.sigmoidLayers.length];
 			for(int i = 0; i < sigmoidLayers.length; i++)
@@ -1237,19 +1236,19 @@
 		private boolean useAdaGrad = false;
 		private Map<Integer,List<NeuralNetworkGradientListener>> gradientListeners = new HashMap<>();
 		private List<MultiLayerGradientListener> multiLayerGradientListeners = new ArrayList<>();
-		
-		
-		
+
+
+
 		public Builder<E> withMultiLayerGradientListeners(List<MultiLayerGradientListener> multiLayerGradientListeners) {
 			this.multiLayerGradientListeners.addAll(multiLayerGradientListeners);
 			return this;
 		}
-		
+
 		public Builder<E> withGradientListeners(Map<Integer,List<NeuralNetworkGradientListener>> gradientListeners) {
 			this.gradientListeners.putAll(gradientListeners);
 			return this;
 		}
-		
+
 		public Builder<E> useAdGrad(boolean useAdaGrad) {
 			this.useAdaGrad = useAdaGrad;
 			return this;
@@ -1467,7 +1466,7 @@
 				ret.getHiddenBiasTransforms().putAll(hiddenBiasTransforms);
 				ret.gradientListeners.putAll(gradientListeners);
 				ret.multiLayerGradientListeners.addAll(multiLayerGradientListeners);
-				
+
 				if(hiddenLayerSizes == null)
 					throw new IllegalStateException("Unable to build network, no hidden layer sizes defined");
 
