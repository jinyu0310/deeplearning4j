--- conflicted
+++ resolved
@@ -17,11 +17,8 @@
 import org.apache.commons.math3.random.MersenneTwister;
 import org.apache.commons.math3.random.RandomGenerator;
 import org.deeplearning4j.dbn.DBN;
-<<<<<<< HEAD
-=======
 import org.deeplearning4j.gradient.NeuralNetworkGradientListener;
 import org.deeplearning4j.nn.gradient.NeuralNetworkGradient;
->>>>>>> decbc47a
 import org.deeplearning4j.nn.learning.AdaGrad;
 import org.deeplearning4j.optimize.NeuralNetworkOptimizer;
 import org.deeplearning4j.plot.NeuralNetPlotter;
@@ -79,18 +76,12 @@
 	public int renderWeightsEveryNumEpochs = -1;
 	public double fanIn = -1;
 	public boolean useRegularization = true;
-<<<<<<< HEAD
-	public AdaGrad vBiasAdaGrad;
-	public AdaGrad hBiasAdaGrad;
-	public AdaGrad adaGrad;
-=======
 	public boolean useAdaGrad = false;
 
 	
 	public List<NeuralNetworkGradientListener> gradientListeners;
 	
 	public AdaGrad wAdaGrad;
->>>>>>> decbc47a
 
 	public BaseNeuralNetwork() {}
 	/**
@@ -193,11 +184,7 @@
 
 		}
 
-<<<<<<< HEAD
-		this.adaGrad = new AdaGrad(W.rows,W.columns);
-=======
 		this.wAdaGrad = new AdaGrad(this.W.rows,this.W.columns);
->>>>>>> decbc47a
 
 		if(this.hBias == null) {
 			this.hBias = DoubleMatrix.zeros(nHidden);
@@ -208,28 +195,26 @@
 			//this.hBias.subi(4);
 		}
 
-		this.hBiasAdaGrad =  new AdaGrad(hBias.rows,hBias.columns);
-		
 		if(this.vBias == null) {
-			if(this.input != null) 
+			if(this.input != null) {
+
 				this.vBias = DoubleMatrix.zeros(nVisible);
 
 
-
+			}
 			else
 				this.vBias = DoubleMatrix.zeros(nVisible);
 		}
 
 
-		this.vBiasAdaGrad = new AdaGrad(vBias.rows,vBias.columns);
-
-	}
-
-
-	public  List<NeuralNetworkGradientListener> getGradientListeners() {
+
+	}
+
+
+	public synchronized List<NeuralNetworkGradientListener> getGradientListeners() {
 		return gradientListeners;
 	}
-	public  void setGradientListeners(
+	public synchronized void setGradientListeners(
 			List<NeuralNetworkGradientListener> gradientListeners) {
 		this.gradientListeners = gradientListeners;
 	}
@@ -332,7 +317,6 @@
 		try {
 			NeuralNetwork ret = getClass().newInstance();
 			ret.sethBias(hBias.dup());
-			ret.setAdaGrad(adaGrad);
 			ret.setvBias(vBias.dup());
 			ret.setnHidden(getnHidden());
 			ret.setnVisible(getnVisible());
@@ -348,13 +332,6 @@
 
 	}
 
-
-	public  AdaGrad getAdaGrad() {
-		return adaGrad;
-	}
-	public  void setAdaGrad(AdaGrad adaGrad) {
-		this.adaGrad = adaGrad;
-	}
 	@Override
 	public RealDistribution getDist() {
 		return dist;
@@ -663,21 +640,14 @@
 		return lossFunction(null);
 	}
 
-	public  boolean isUseRegularization() {
-		return useRegularization;
-	}
-	public  void setUseRegularization(boolean useRegularization) {
-		this.useRegularization = useRegularization;
-	}
-
-
 	/**
 	 * Train one iteration of the network
 	 * @param input the input to train on
-=	 * @param params the extra params (k, corruption level,...)
-	 */
-	@Override
-	public abstract void train(DoubleMatrix input,Object[] params);
+	 * @param lr the learning rate to train at
+	 * @param params the extra params (k, corruption level,...)
+	 */
+	@Override
+	public abstract void train(DoubleMatrix input,double lr,Object[] params);
 
 	@Override
 	public double squaredLoss() {
