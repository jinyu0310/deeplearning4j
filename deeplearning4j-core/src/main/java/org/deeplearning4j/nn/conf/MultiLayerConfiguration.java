--- conflicted
+++ resolved
@@ -21,16 +21,17 @@
 package org.deeplearning4j.nn.conf;
 
 import com.fasterxml.jackson.databind.ObjectMapper;
+
 import lombok.AccessLevel;
 import lombok.AllArgsConstructor;
 import lombok.Data;
 import lombok.NoArgsConstructor;
+
 import org.deeplearning4j.nn.conf.override.ConfOverride;
 import org.nd4j.linalg.factory.Nd4j;
 
 import java.io.IOException;
 import java.io.Serializable;
-import java.security.Key;
 import java.util.*;
 
 /**
@@ -49,14 +50,11 @@
     protected double dampingFactor = 100;
     protected Map<Integer,InputPreProcessor> inputPreProcessors = new HashMap<>();
     protected boolean backprop = false;
-<<<<<<< HEAD
     protected BackpropType backpropType = BackpropType.Standard;
     protected int tbpttFwdLength = 20;
     protected int tbpttBackLength = 20;
-=======
     //whether to redistribute params or not
     protected boolean redistributeParams = false;
->>>>>>> da577d94
 
     /**
      *
@@ -165,13 +163,11 @@
         protected double dampingFactor = 100;
         protected Map<Integer,InputPreProcessor> inputPreProcessors = new HashMap<>();
         protected boolean backprop = false;
-<<<<<<< HEAD
         protected BackpropType backpropType = BackpropType.Standard;
         protected int tbpttFwdLength = 20;
         protected int tbpttBackLength = 20;
-=======
         protected boolean redistributeParams = false;
->>>>>>> da577d94
+        
         @Deprecated
         protected Map<Integer,ConfOverride> confOverrides = new HashMap<>();
 
