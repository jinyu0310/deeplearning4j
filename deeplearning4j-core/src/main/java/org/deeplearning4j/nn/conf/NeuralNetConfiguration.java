--- conflicted
+++ resolved
@@ -37,7 +37,6 @@
 import org.deeplearning4j.nn.conf.layers.Layer;
 import org.deeplearning4j.nn.conf.rng.DefaultRandom;
 import org.deeplearning4j.nn.conf.rng.Random;
-import org.nd4j.linalg.convolution.Convolution;
 import org.nd4j.linalg.lossfunctions.LossFunctions;
 
 import java.io.IOException;
@@ -80,11 +79,7 @@
     //whether to constrain the gradient to unit norm or not
     protected boolean constrainGradientToUnitNorm = false;
     /* RNG for sampling. */
-<<<<<<< HEAD
     protected  Random rng;
-=======
-    protected Random rng;
->>>>>>> f2ae19e8
     //weight initialization
     protected Distribution dist;
     protected StepFunction stepFunction = new GradientStepFunction();
