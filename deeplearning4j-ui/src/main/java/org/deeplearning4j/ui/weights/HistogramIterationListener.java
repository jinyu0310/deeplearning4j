--- conflicted
+++ resolved
@@ -8,13 +8,11 @@
 import org.deeplearning4j.ui.UiConnectionInfo;
 import org.deeplearning4j.ui.UiServer;
 import org.deeplearning4j.ui.UiUtils;
-import org.deeplearning4j.ui.WebReporter;
 import org.deeplearning4j.ui.providers.ObjectMapperProvider;
 import org.deeplearning4j.ui.weights.beans.CompactModelAndGradient;
 import org.nd4j.linalg.api.ndarray.INDArray;
 import org.slf4j.Logger;
 import org.slf4j.LoggerFactory;
-import sun.misc.Lock;
 
 import javax.ws.rs.client.Client;
 import javax.ws.rs.client.ClientBuilder;
@@ -23,8 +21,6 @@
 import javax.ws.rs.core.MediaType;
 import javax.ws.rs.core.Response;
 import java.util.*;
-import java.util.concurrent.Semaphore;
-import java.util.concurrent.atomic.AtomicBoolean;
 
 /**
  *
@@ -50,7 +46,6 @@
     private String path;
     private String subPath = "weights";
     private UiConnectionInfo connectionInfo;
-    private Semaphore lock = new Semaphore(1);
 
     public HistogramIterationListener(@NonNull UiConnectionInfo connection, int iterations) {
         target = client.target(connection.getFirstPart()).path(connection.getSecondPart(subPath)).path("update").queryParam("sid", connection.getSessionId());
@@ -101,23 +96,28 @@
 
     }
 
-    protected void buildReport(final double score, final Map<String, INDArray> grad, final Map<String,INDArray> params) {
-        Map<String, Map> newGrad = new LinkedHashMap<>();
-
-<<<<<<< HEAD
-        // since we know that gradients could be null, due to absence - we'll wrap this into try/catch block
-        try {
-            if (meanMagHistoryParams.size() == 0) {
-                //Initialize:
-                int maxLayerIdx = -1;
-                for (String s : grad.keySet()) {
-                    maxLayerIdx = Math.max(maxLayerIdx, indexFromString(s));
-                }
-                if (maxLayerIdx == -1) maxLayerIdx = 0;
-                for (int i = 0; i <= maxLayerIdx; i++) {
-                    meanMagHistoryParams.add(new LinkedHashMap<String, List<Double>>());
-                    meanMagHistoryUpdates.add(new LinkedHashMap<String, List<Double>>());
-=======
+    @Override
+    public void iterationDone(Model model, int iteration) {
+        if(iteration % iterations == 0) {
+            Map<String, Map> newGrad = new LinkedHashMap<>();
+            try {
+                Map<String, INDArray> grad = model.gradient().gradientForVariable();
+
+//            log.warn("Starting report building...");
+
+                if (meanMagHistoryParams.size() == 0) {
+                    //Initialize:
+                    int maxLayerIdx = -1;
+                    for (String s : grad.keySet()) {
+                        maxLayerIdx = Math.max(maxLayerIdx, indexFromString(s));
+                    }
+                    if (maxLayerIdx == -1) maxLayerIdx = 0;
+                    for (int i = 0; i <= maxLayerIdx; i++) {
+                        meanMagHistoryParams.add(new LinkedHashMap<String, List<Double>>());
+                        meanMagHistoryUpdates.add(new LinkedHashMap<String, List<Double>>());
+                    }
+                }
+
                 //Process gradients: duplicate + calculate and store mean magnitudes
 
                 for (Map.Entry<String, INDArray> entry : grad.entrySet()) {
@@ -149,133 +149,69 @@
                     }
                     double meanMag = entry.getValue().norm1Number().doubleValue() / entry.getValue().length();
                     list.add(meanMag);
->>>>>>> e2dcdac4
-                }
-            }
-
-            //Process gradients: duplicate + calculate and store mean magnitudes
-            for (Map.Entry<String, INDArray> entry : grad.entrySet()) {
+                }
+            } catch (Exception e) {
+                log.warn("Skipping gradients update");
+            }
+
+            //Process parameters: duplicate + calculate and store mean magnitudes
+            Map<String,INDArray> params = model.paramTable();
+            Map<String,Map> newParams = new LinkedHashMap<>();
+            for(Map.Entry<String,INDArray> entry : params.entrySet()) {
                 String param = entry.getKey();
                 String newName;
-                if (Character.isDigit(param.charAt(0))) newName = "param_" + param;
+                if(Character.isDigit(param.charAt(0))) newName = "param_" + param;
                 else newName = param;
+
                 HistogramBin histogram = new HistogramBin.Builder(entry.getValue().dup())
                         .setBinCount(20)
                         .setRounding(6)
                         .build();
-                newGrad.put(newName, histogram.getData());
-                //CSS identifier can't start with digit http://www.w3.org/TR/CSS21/syndata.html#value-def-identifier
-
-
-<<<<<<< HEAD
-                int idx = indexFromString(newName);
-                if (idx >= meanMagHistoryUpdates.size()) {
-                    //log.info("Can't find idx for update ["+newName+"]");
-                    meanMagHistoryUpdates.add(new LinkedHashMap<String, List<Double>>());
-                    idx = indexFromString(newName);
-=======
+                newParams.put(newName, histogram.getData());
+                //dup() because params might be a view
+
                 int idx = indexFromString(param);
                 if (idx >= meanMagHistoryParams.size()) {
                     //log.info("Can't find idx for param ["+newName+"]");
                     meanMagHistoryParams.add(new LinkedHashMap<String,List<Double>>());
->>>>>>> e2dcdac4
-                }
-
-
-                //Work out layer index:
-                Map<String, List<Double>> map = meanMagHistoryUpdates.get(idx);
+                }
+
+                Map<String,List<Double>> map = meanMagHistoryParams.get(idx);
                 List<Double> list = map.get(newName);
-                if (list == null) {
+                if(list==null){
                     list = new ArrayList<>();
-                    map.put(newName, list);
+                    map.put(newName,list);
                 }
                 double meanMag = entry.getValue().norm1Number().doubleValue() / entry.getValue().length();
                 list.add(meanMag);
             }
-        } catch (Exception e) {
-            log.debug("Skipping gradients update");
-        }
-
-        //Process parameters: duplicate + calculate and store mean magnitudes
-
-        Map<String,Map> newParams = new LinkedHashMap<>();
-        for(Map.Entry<String,INDArray> entry : params.entrySet()) {
-            String param = entry.getKey();
-            String newName;
-            if(Character.isDigit(param.charAt(0))) newName = "param_" + param;
-            else newName = param;
-
-            HistogramBin histogram = new HistogramBin.Builder(entry.getValue().dup())
-                    .setBinCount(20)
-                    .setRounding(6)
-                    .build();
-            newParams.put(newName, histogram.getData());
-            //dup() because params might be a view
-
-            int idx = indexFromString(newName);
-            if (idx >= meanMagHistoryParams.size()) {
-                //log.info("Can't find idx for param ["+newName+"]");
-                meanMagHistoryParams.add(new LinkedHashMap<String,List<Double>>());
-                idx = indexFromString(newName);
-            }
-
-            Map<String,List<Double>> map = meanMagHistoryParams.get(idx);
-            List<Double> list = map.get(newName);
-            if(list==null){
-                list = new ArrayList<>();
-                map.put(newName,list);
-            }
-            double meanMag = entry.getValue().norm1Number().doubleValue() / entry.getValue().length();
-            list.add(meanMag);
-        }
-
-
-
-        scoreHistory.add(score);
-        //log.info("Saving score: " + score);
-
-        CompactModelAndGradient g = new CompactModelAndGradient();
-        g.setGradients(newGrad);
-        g.setParameters(newParams);
-        g.setScore(score);
-        g.setScores(scoreHistory);
-        g.setPath(subPath);
-        g.setUpdateMagnitudes(meanMagHistoryUpdates);
-        g.setParamMagnitudes(meanMagHistoryParams);
-        g.setLayerNames(layerNames);
-        g.setLastUpdateTime(System.currentTimeMillis());
-
-
-        WebReporter.getInstance().queueReport(target, Entity.entity(g,MediaType.APPLICATION_JSON) );
-        //    Response resp = target.request(MediaType.APPLICATION_JSON).accept(MediaType.APPLICATION_JSON).post(Entity.entity(g,MediaType.APPLICATION_JSON));
-        //     log.debug("{}",resp);
-
-        if(openBrowser && firstIteration){
-            StringBuilder builder = new StringBuilder(connectionInfo.getFullAddress());
-            builder.append(subPath).append("?sid=").append(connectionInfo.getSessionId());
-            UiUtils.tryOpenBrowser(builder.toString(),log);
-            firstIteration = false;
-        }
-    }
-
-    @Override
-    public void iterationDone(Model model, int iteration) {
-        if(iteration % iterations == 0 && lock.tryAcquire()) {
-            final Map<String, INDArray> grad = model.gradient() == null ? null : model.gradient().gradientForVariable();
-            final Map<String, INDArray> params = model.paramTable();
-            final double score = model.score();
-
-
-            // now we just fork here
-
-            Thread thread = new Thread(new Runnable() {
-                @Override
-                public void run() {
-                    buildReport(score, grad, params);
-                    lock.release();
-                }
-            });
-            thread.start();
+
+
+            double score = model.score();
+            scoreHistory.add(score);
+            //log.info("Saving score: " + score);
+
+            CompactModelAndGradient g = new CompactModelAndGradient();
+            g.setGradients(newGrad);
+            g.setParameters(newParams);
+            g.setScore(score);
+            g.setScores(scoreHistory);
+            g.setPath(subPath);
+            g.setUpdateMagnitudes(meanMagHistoryUpdates);
+            g.setParamMagnitudes(meanMagHistoryParams);
+            g.setLayerNames(layerNames);
+            g.setLastUpdateTime(System.currentTimeMillis());
+
+
+            Response resp = target.request(MediaType.APPLICATION_JSON).accept(MediaType.APPLICATION_JSON).post(Entity.entity(g,MediaType.APPLICATION_JSON));
+            log.info("{}",resp);
+
+            if(openBrowser && firstIteration){
+                StringBuilder builder = new StringBuilder(connectionInfo.getFullAddress());
+                builder.append(subPath).append("?sid=").append(connectionInfo.getSessionId());
+                UiUtils.tryOpenBrowser(builder.toString(),log);
+                firstIteration = false;
+            }
         }
     }
 
